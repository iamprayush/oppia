--- conflicted
+++ resolved
@@ -27,16 +27,13 @@
       'core/templates/dev/head/components/rating_display.html',
       'extensions/**/*.js',
       'extensions/interactions/**/*.html',
-<<<<<<< HEAD
-      'extensions/interactions/rules.json'
-=======
+      'extensions/interactions/rules.json',
       {
         pattern: 'i18n/**/*.json',
         watched: true,
         served: true,
         included: false
       }
->>>>>>> d76f7c59
     ],
     exclude: [
       'core/templates/dev/head/**/*-e2e.js',
