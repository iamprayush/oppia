--- conflicted
+++ resolved
@@ -460,16 +460,12 @@
                 'answer': answer,
                 'params': params,
                 'version': exploration.version,
-<<<<<<< HEAD
                 'session_id': session_id,
                 'handler_name': handler_name,
-                'rule_spec_string': classify_result['rule_spec_string'],
-                'client_time_spent_in_secs': client_time_spent_in_secs                
-=======
+                'client_time_spent_in_secs': client_time_spent_in_secs,
                 'old_state_name': state_name,
                 'answer_group_index': classify_result['answer_group_index'],
                 'rule_spec_index': classify_result['rule_spec_index']
->>>>>>> 747bd5f0
             }
         )
 
