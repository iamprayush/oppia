--- conflicted
+++ resolved
@@ -302,18 +302,12 @@
         self.testbed.init_user_stub()
         self.testbed.init_memcache_stub()
         self.testbed.init_datastore_v3_stub(consistency_policy=policy)
-<<<<<<< HEAD
-        # The root path tells the testbed where to find the queue.yaml file.
-        self.testbed.init_taskqueue_stub(root_path=os.getcwd())
-        self.taskqueue_stub = self.testbed.get_stub(
-            testbed.TASKQUEUE_SERVICE_NAME)
-=======
->>>>>>> 5c177002
         self.testbed.init_urlfetch_stub()
         self.testbed.init_files_stub()
         self.testbed.init_blobstore_stub()
 
-        self.testbed.init_taskqueue_stub()
+        # The root path tells the testbed where to find the queue.yaml file.
+        self.testbed.init_taskqueue_stub(root_path=os.getcwd())
         self.taskqueue_stub = self.testbed.get_stub(
             testbed.TASKQUEUE_SERVICE_NAME)
 
