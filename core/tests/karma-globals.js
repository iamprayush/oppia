--- conflicted
+++ resolved
@@ -22,10 +22,6 @@
   PANEL_SPECS: {}
 };
 
-<<<<<<< HEAD
-GLOBALS.OVERWRITE_TRANSLATOR_PROVIDER =  function($provide, $translateProvider) {
-  $provide.factory('customLoader', function ($q) {
-=======
 /* This function overwrites the translationProvider for a dummy function
  * (customLoader). This is necessary to prevent the js test warnings about an
  * "unexpected GET request" when the translationProvider tries to load the
@@ -35,7 +31,6 @@
  */
 GLOBALS.OVERWRITE_TRANSLATOR_PROVIDER = function($provide, $translateProvider) {
   $provide.factory('customLoader', function($q) {
->>>>>>> aceed4f4
     return function () {
       var deferred = $q.defer();
       deferred.resolve({});
