# coding: utf-8
#
# Copyright 2018 The Oppia Authors. All Rights Reserved.
#
# Licensed under the Apache License, Version 2.0 (the "License");
# you may not use this file except in compliance with the License.
# You may obtain a copy of the License at
#
#      http://www.apache.org/licenses/LICENSE-2.0
#
# Unless required by applicable law or agreed to in writing, software
# distributed under the License is distributed on an "AS-IS" BASIS,
# WITHOUT WARRANTIES OR CONDITIONS OF ANY KIND, either express or implied.
# See the License for the specific language governing permissions and
# limitations under the License.

"""Domain object for states and their constituents."""

import copy
import logging

from constants import constants
from core.domain import customization_args_util
from core.domain import html_cleaner
from core.domain import interaction_registry
from core.domain import param_domain
import feconf
import jinja_utils
import utils


class AnswerGroup(object):
    """Value object for an answer group. Answer groups represent a set of rules
    dictating whether a shared feedback should be shared with the user. These
    rules are ORed together. Answer groups may also support a classifier
    that involve soft matching of answers to a set of training data and/or
    example answers dictated by the creator.
    """

    def to_dict(self):
        """Returns a dict representing this AnswerGroup domain object.

        Returns:
            dict. A dict, mapping all fields of AnswerGroup instance.
        """
        return {
            'rule_specs': [rule_spec.to_dict()
                           for rule_spec in self.rule_specs],
            'outcome': self.outcome.to_dict(),
            'training_data': self.training_data,
            'tagged_misconception_id': self.tagged_misconception_id
        }

    @classmethod
    def from_dict(cls, answer_group_dict):
        """Return a AnswerGroup domain object from a dict.

        Args:
            answer_group_dict: dict. The dict representation of AnswerGroup
                object.

        Returns:
            AnswerGroup. The corresponding AnswerGroup domain object.
        """
        return cls(
            Outcome.from_dict(answer_group_dict['outcome']),
            [RuleSpec.from_dict(rs) for rs in answer_group_dict['rule_specs']],
            answer_group_dict['training_data'],
            answer_group_dict['tagged_misconception_id']
        )

    def __init__(
            self, outcome, rule_specs, training_data, tagged_misconception_id):
        """Initializes a AnswerGroup domain object.

        Args:
            outcome: Outcome. The outcome corresponding to the answer group.
            rule_specs: list(RuleSpec). List of rule specifications.
            training_data: list(*). List of answers belonging to training
                data of this answer group.
            tagged_misconception_id: int or None. The id of the tagged
                misconception for the answer group, when a state is part of a
                Question object that tests a particular skill.
        """
        self.rule_specs = [RuleSpec(
            rule_spec.rule_type, rule_spec.inputs
        ) for rule_spec in rule_specs]

        self.outcome = outcome
        self.training_data = training_data
        self.tagged_misconception_id = tagged_misconception_id

    def validate(self, interaction, exp_param_specs_dict):
        """Verifies that all rule classes are valid, and that the AnswerGroup
        only has one classifier rule.

        Args:
            interaction: InteractionInstance. The interaction object.
            exp_param_specs_dict: dict. A dict of all parameters used in the
                exploration. Keys are parameter names and values are ParamSpec
                value objects with an object type property (obj_type).

        Raises:
            ValidationError: One or more attributes of the AnswerGroup are
                invalid.
            ValidationError: The AnswerGroup contains more than one classifier
                rule.
        """
        if not isinstance(self.rule_specs, list):
            raise utils.ValidationError(
                'Expected answer group rules to be a list, received %s'
                % self.rule_specs)

        if self.tagged_misconception_id is not None:
            if not isinstance(self.tagged_misconception_id, int):
                raise utils.ValidationError(
                    'Expected tagged misconception id to be an int, '
                    'received %s' % self.tagged_misconception_id)

        if len(self.rule_specs) == 0 and len(self.training_data) == 0:
            raise utils.ValidationError(
                'There must be at least one rule or training data for each'
                ' answer group.')

        for rule_spec in self.rule_specs:
            if rule_spec.rule_type not in interaction.rules_dict:
                raise utils.ValidationError(
                    'Unrecognized rule type: %s' % rule_spec.rule_type)

            rule_spec.validate(
                interaction.get_rule_param_list(rule_spec.rule_type),
                exp_param_specs_dict)

        self.outcome.validate()


class Hint(object):
    """Value object representing a hint."""

    def __init__(self, hint_content):
        """Constructs a Hint domain object.

        Args:
            hint_content: SubtitledHtml. The hint text and ID referring to the
                other assets for this content.
        """
        self.hint_content = hint_content

    def to_dict(self):
        """Returns a dict representing this Hint domain object.

        Returns:
            dict. A dict mapping the field of Hint instance.
        """
        return {
            'hint_content': self.hint_content.to_dict(),
        }

    @classmethod
    def from_dict(cls, hint_dict):
        """Return a Hint domain object from a dict.

        Args:
            hint_dict: dict. The dict representation of Hint object.

        Returns:
            Hint. The corresponding Hint domain object.
        """
        return cls(SubtitledHtml.from_dict(hint_dict['hint_content']))

    def validate(self):
        """Validates all properties of Hint."""
        self.hint_content.validate()


class Solution(object):
    """Value object representing a solution.

    A solution consists of answer_is_exclusive, correct_answer and an
    explanation.When answer_is_exclusive is True, this indicates that it is
    the only correct answer; when it is False, this indicates that it is one
    possible answer. correct_answer records an answer that enables the learner
    to progress to the next card and explanation is an HTML string containing
    an explanation for the solution.
    """

    def __init__(
            self, interaction_id, answer_is_exclusive,
            correct_answer, explanation):
        """Constructs a Solution domain object.

        Args:
            interaction_id: str. The interaction id.
            answer_is_exclusive: bool. True if is the only correct answer;
                False if is one of possible answer.
            correct_answer: str. The correct answer; this answer enables the
                learner to progress to the next card.
            explanation: SubtitledHtml. Contains text and text id to link audio
                translations for the solution's explanation.
        """
        self.answer_is_exclusive = answer_is_exclusive
        self.correct_answer = (
            interaction_registry.Registry.get_interaction_by_id(
                interaction_id).normalize_answer(correct_answer))
        self.explanation = explanation

    def to_dict(self):
        """Returns a dict representing this Solution domain object.

        Returns:
            dict. A dict mapping all fields of Solution instance.
        """
        return {
            'answer_is_exclusive': self.answer_is_exclusive,
            'correct_answer': self.correct_answer,
            'explanation': self.explanation.to_dict(),
        }

    @classmethod
    def from_dict(cls, interaction_id, solution_dict):
        """Return a Solution domain object from a dict.

        Args:
            interaction_id: str. The interaction id.
            solution_dict: dict. The dict representation of Solution object.

        Returns:
            Solution. The corresponding Solution domain object.
        """
        return cls(
            interaction_id,
            solution_dict['answer_is_exclusive'],
            interaction_registry.Registry.get_interaction_by_id(
                interaction_id).normalize_answer(
                    solution_dict['correct_answer']),
            SubtitledHtml.from_dict(solution_dict['explanation']))

    def validate(self, interaction_id):
        """Validates all properties of Solution.

        Args:
            interaction_id: str. The interaction id.

        Raises:
            ValidationError: One or more attributes of the Solution are not
            valid.
        """
        if not isinstance(self.answer_is_exclusive, bool):
            raise utils.ValidationError(
                'Expected answer_is_exclusive to be bool, received %s' %
                self.answer_is_exclusive)
        interaction_registry.Registry.get_interaction_by_id(
            interaction_id).normalize_answer(self.correct_answer)
        self.explanation.validate()


class InteractionInstance(object):
    """Value object for an instance of an interaction."""

    # The default interaction used for a new state.
    _DEFAULT_INTERACTION_ID = None

    def to_dict(self):
        """Returns a dict representing this InteractionInstance domain object.

        Returns:
            dict. A dict mapping all fields of InteractionInstance instance.
        """
        return {
            'id': self.id,
            'customization_args': (
                {} if self.id is None else
                customization_args_util.get_full_customization_args(
                    self.customization_args,
                    interaction_registry.Registry.get_interaction_by_id(
                        self.id).customization_arg_specs)),
            'answer_groups': [group.to_dict() for group in self.answer_groups],
            'default_outcome': (
                self.default_outcome.to_dict()
                if self.default_outcome is not None
                else None),
            'confirmed_unclassified_answers': (
                self.confirmed_unclassified_answers),
            'hints': [hint.to_dict() for hint in self.hints],
            'solution': self.solution.to_dict() if self.solution else None,
        }

    @classmethod
    def from_dict(cls, interaction_dict):
        """Return a InteractionInstance domain object from a dict.

        Args:
            interaction_dict: dict. The dict representation of
                InteractionInstance object.

        Returns:
            InteractionInstance. The corresponding InteractionInstance domain
            object.
        """
        default_outcome_dict = (
            Outcome.from_dict(interaction_dict['default_outcome'])
            if interaction_dict['default_outcome'] is not None else None)
        solution_dict = (
            Solution.from_dict(
                interaction_dict['id'], interaction_dict['solution'])
            if (interaction_dict['solution'] and interaction_dict['id'])
            else None)

        return cls(
            interaction_dict['id'],
            interaction_dict['customization_args'],
            [AnswerGroup.from_dict(h)
             for h in interaction_dict['answer_groups']],
            default_outcome_dict,
            interaction_dict['confirmed_unclassified_answers'],
            [Hint.from_dict(h) for h in interaction_dict['hints']],
            solution_dict)

    def __init__(
            self, interaction_id, customization_args, answer_groups,
            default_outcome, confirmed_unclassified_answers, hints, solution):
        """Initializes a InteractionInstance domain object.

        Args:
            interaction_id: str. The interaction id.
            customization_args: dict. The customization dict. The keys are
                names of customization_args and the values are dicts with a
                single key, 'value', whose corresponding value is the value of
                the customization arg.
            answer_groups: list(AnswerGroup). List of answer groups of the
                interaction instance.
            default_outcome: Outcome. The default outcome of the interaction
                instance.
            confirmed_unclassified_answers: list(AnswerGroup). List of answers
                which have been confirmed to be associated with the default
                outcome.
            hints: list(Hint). List of hints for this interaction.
            solution: Solution. A possible solution for the question asked in
                this interaction.
        """
        self.id = interaction_id
        # Customization args for the interaction's view. Parts of these
        # args may be Jinja templates that refer to state parameters.
        # This is a dict: the keys are names of customization_args and the
        # values are dicts with a single key, 'value', whose corresponding
        # value is the value of the customization arg.
        self.customization_args = customization_args
        self.answer_groups = answer_groups
        self.default_outcome = default_outcome
        self.confirmed_unclassified_answers = confirmed_unclassified_answers
        self.hints = hints
        self.solution = solution

    @property
    def is_terminal(self):
        """Determines if this interaction type is terminal. If no ID is set for
        this interaction, it is assumed to not be terminal.

        Returns:
            bool. Whether the interaction is terminal.
        """
        return self.id and interaction_registry.Registry.get_interaction_by_id(
            self.id).is_terminal

    def get_all_outcomes(self):
        """Returns a list of all outcomes of this interaction, taking into
        consideration every answer group and the default outcome.

        Returns:
            list(Outcome). List of all outcomes of this interaction.
        """
        outcomes = []
        for answer_group in self.answer_groups:
            outcomes.append(answer_group.outcome)
        if self.default_outcome is not None:
            outcomes.append(self.default_outcome)
        return outcomes

    def validate(self, exp_param_specs_dict):
        """Validates various properties of the InteractionInstance.

        Args:
            exp_param_specs_dict: dict. A dict of specified parameters used in
                the exploration. Keys are parameter names and values are
                ParamSpec value objects with an object type property(obj_type).
                Is used to validate AnswerGroup objects.

        Raises:
            ValidationError: One or more attributes of the InteractionInstance
            are invalid.
        """
        if not isinstance(self.id, basestring):
            raise utils.ValidationError(
                'Expected interaction id to be a string, received %s' %
                self.id)
        try:
            interaction = interaction_registry.Registry.get_interaction_by_id(
                self.id)
        except KeyError:
            raise utils.ValidationError('Invalid interaction id: %s' % self.id)

        customization_args_util.validate_customization_args_and_values(
            'interaction', self.id, self.customization_args,
            interaction.customization_arg_specs)

        if not isinstance(self.answer_groups, list):
            raise utils.ValidationError(
                'Expected answer groups to be a list, received %s.'
                % self.answer_groups)
        if not self.is_terminal and self.default_outcome is None:
            raise utils.ValidationError(
                'Non-terminal interactions must have a default outcome.')
        if self.is_terminal and self.default_outcome is not None:
            raise utils.ValidationError(
                'Terminal interactions must not have a default outcome.')
        if self.is_terminal and self.answer_groups:
            raise utils.ValidationError(
                'Terminal interactions must not have any answer groups.')

        for answer_group in self.answer_groups:
            answer_group.validate(interaction, exp_param_specs_dict)
        if self.default_outcome is not None:
            self.default_outcome.validate()

        if not isinstance(self.hints, list):
            raise utils.ValidationError(
                'Expected hints to be a list, received %s'
                % self.hints)
        for hint in self.hints:
            hint.validate()

        if self.solution:
            self.solution.validate(self.id)

        if self.solution and not self.hints:
            raise utils.ValidationError(
                'Hint(s) must be specified if solution is specified')

    @classmethod
    def create_default_interaction(cls, default_dest_state_name):
        """Create a default InteractionInstance domain object:
            - customization_args: empty dictionary;
            - answer_groups: empty list;
            - default_outcome: dest is set to 'default_dest_state_name' and
                feedback and param_changes are initialized as empty lists;
            - confirmed_unclassified_answers: empty list;

        Args:
            default_dest_state_name: str. The default destination state.

        Returns:
            InteractionInstance. The corresponding InteractionInstance domain
            object with default values.
        """
        default_outcome = Outcome(
            default_dest_state_name,
            SubtitledHtml.create_default_subtitled_html(
                feconf.DEFAULT_OUTCOME_CONTENT_ID), False, {}, None, None)

        return cls(
            cls._DEFAULT_INTERACTION_ID, {}, [], default_outcome, [], [], {})


    def get_all_html_content_strings(self):
        """Get all html content strings in the interaction.

        Returns:
            list(str): The list of all html content strings in the interaction.
        """
        html_list = []

        for answer_group in self.answer_groups:
            outcome_html = answer_group.outcome.feedback.html
            html_list = html_list + [outcome_html]

        # Note that ItemSelectionInput replicates the customization arg HTML
        # in its answer groups.
        if self.id == 'ItemSelectionInput':
            for answer_group in self.answer_groups:
                for rule_spec in answer_group.rule_specs:
                    rule_spec_html = rule_spec.inputs['x']
                    html_list = html_list + rule_spec_html

        if self.id == 'DragAndDropSortInput':
            for answer_group in self.answer_groups:
                for rule_spec in answer_group.rule_specs:
                    rule_spec_html_list = rule_spec.inputs['x']
                    for rule_spec_html in rule_spec_html_list:
                        html_list = html_list + rule_spec_html

        if self.default_outcome:
            default_outcome_html = self.default_outcome.feedback.html
            html_list = html_list + [default_outcome_html]

        for hint in self.hints:
            hint_html = hint.hint_content.html
            html_list = html_list + [hint_html]

        if self.solution:
            solution_html = self.solution.explanation.html
            html_list = html_list + [solution_html]

        if self.id in (
                'ItemSelectionInput', 'MultipleChoiceInput',
                'DragAndDropSortInput'):
            customization_args_html_list = (
                self.customization_args['choices']['value'])
            html_list = html_list + customization_args_html_list

        return html_list


class Outcome(object):
    """Value object representing an outcome of an interaction. An outcome
    consists of a destination state, feedback to show the user, and any
    parameter changes.
    """

    def to_dict(self):
        """Returns a dict representing this Outcome domain object.

        Returns:
            dict. A dict, mapping all fields of Outcome instance.
        """
        return {
            'dest': self.dest,
            'feedback': self.feedback.to_dict(),
            'labelled_as_correct': self.labelled_as_correct,
            'param_changes': [
                param_change.to_dict() for param_change in self.param_changes],
            'refresher_exploration_id': self.refresher_exploration_id,
            'missing_prerequisite_skill_id': self.missing_prerequisite_skill_id
        }

    @classmethod
    def from_dict(cls, outcome_dict):
        """Return a Outcome domain object from a dict.

        Args:
            outcome_dict: dict. The dict representation of Outcome object.

        Returns:
            Outcome. The corresponding Outcome domain object.
        """
        return cls(
            outcome_dict['dest'],
            SubtitledHtml.from_dict(outcome_dict['feedback']),
            outcome_dict['labelled_as_correct'],
            [param_domain.ParamChange(
                param_change['name'], param_change['generator_id'],
                param_change['customization_args'])
             for param_change in outcome_dict['param_changes']],
            outcome_dict['refresher_exploration_id'],
            outcome_dict['missing_prerequisite_skill_id']
        )

    def __init__(
            self, dest, feedback, labelled_as_correct, param_changes,
            refresher_exploration_id, missing_prerequisite_skill_id):
        """Initializes a Outcome domain object.

        Args:
            dest: str. The name of the destination state.
            feedback: SubtitledHtml. Feedback to give to the user if this rule
                is triggered.
            labelled_as_correct: bool. Whether this outcome has been labelled
                by the creator as corresponding to a "correct" answer.
            param_changes: list(ParamChange). List of exploration-level
                parameter changes to make if this rule is triggered.
            refresher_exploration_id: str or None. An optional exploration ID
                to redirect the learner to if they seem to lack understanding
                of a prerequisite concept. This should only exist if the
                destination state for this outcome is a self-loop.
            missing_prerequisite_skill_id: str or None. The id of the skill that
                this answer group tests. If this is not None, the exploration
                player would redirect to this skill when a learner receives this
                outcome.
        """
        # Id of the destination state.
        # TODO(sll): Check that this state actually exists.
        self.dest = dest
        # Feedback to give the reader if this rule is triggered.
        self.feedback = feedback
        # Whether this outcome has been labelled by the creator as
        # corresponding to a "correct" answer.
        self.labelled_as_correct = labelled_as_correct
        # Exploration-level parameter changes to make if this rule is
        # triggered.
        self.param_changes = param_changes or []
        # An optional exploration ID to redirect the learner to if they lack
        # understanding of a prerequisite concept. This should only exist if
        # the destination state for this outcome is a self-loop.
        self.refresher_exploration_id = refresher_exploration_id
        # An optional skill id whose concept card would be shown to the learner
        # when the learner receives this outcome.
        self.missing_prerequisite_skill_id = missing_prerequisite_skill_id

    def validate(self):
        """Validates various properties of the Outcome.

        Raises:
            ValidationError: One or more attributes of the Outcome are invalid.
        """
        self.feedback.validate()

        if not isinstance(self.labelled_as_correct, bool):
            raise utils.ValidationError(
                'The "labelled_as_correct" field should be a boolean, received '
                '%s' % self.labelled_as_correct)

        if self.missing_prerequisite_skill_id is not None:
            if not isinstance(self.missing_prerequisite_skill_id, basestring):
                raise utils.ValidationError(
                    'Expected outcome missing_prerequisite_skill_id to be a '
                    'string, received %s' % self.missing_prerequisite_skill_id)

        if not isinstance(self.param_changes, list):
            raise utils.ValidationError(
                'Expected outcome param_changes to be a list, received %s'
                % self.param_changes)
        for param_change in self.param_changes:
            param_change.validate()

        if self.refresher_exploration_id is not None:
            if not isinstance(self.refresher_exploration_id, basestring):
                raise utils.ValidationError(
                    'Expected outcome refresher_exploration_id to be a string, '
                    'received %s' % self.refresher_exploration_id)


class AudioTranslation(object):
    """Value object representing an audio translation."""

    def to_dict(self):
        """Returns a dict representing this AudioTranslation domain object.

        Returns:
            dict. A dict, mapping all fields of AudioTranslation instance.
        """
        return {
            'filename': self.filename,
            'file_size_bytes': self.file_size_bytes,
            'needs_update': self.needs_update,
        }

    @classmethod
    def from_dict(cls, audio_translation_dict):
        """Return a AudioTranslation domain object from a dict.

        Args:
            audio_translation_dict: dict. The dict representation of
                AudioTranslation object.

        Returns:
            AudioTranslation. The corresponding AudioTranslation domain object.
        """
        return cls(
            audio_translation_dict['filename'],
            audio_translation_dict['file_size_bytes'],
            audio_translation_dict['needs_update'])

    def __init__(self, filename, file_size_bytes, needs_update):
        """Initializes a AudioTranslation domain object.

        Args:
            filename: str. The corresponding audio file path.
            file_size_bytes: int. The file size, in bytes. Used to display
                potential bandwidth usage to the learner before they download
                the file.
            needs_update: bool. Whether audio is marked for needing review.
        """
        # str. The corresponding audio file path, e.g.
        # "content-en-2-h7sjp8s.mp3".
        self.filename = filename
        # int. The file size, in bytes. Used to display potential bandwidth
        # usage to the learner before they download the file.
        self.file_size_bytes = file_size_bytes
        # bool. Whether audio is marked for needing review.
        self.needs_update = needs_update

    def validate(self):
        """Validates properties of the AudioTranslation.

        Raises:
            ValidationError: One or more attributes of the AudioTranslation are
            invalid.
        """
        if not isinstance(self.filename, basestring):
            raise utils.ValidationError(
                'Expected audio filename to be a string, received %s' %
                self.filename)
        dot_index = self.filename.rfind('.')
        if dot_index == -1 or dot_index == 0:
            raise utils.ValidationError(
                'Invalid audio filename: %s' % self.filename)
        extension = self.filename[dot_index + 1:]
        if extension not in feconf.ACCEPTED_AUDIO_EXTENSIONS:
            raise utils.ValidationError(
                'Invalid audio filename: it should have one of '
                'the following extensions: %s. Received: %s'
                % (feconf.ACCEPTED_AUDIO_EXTENSIONS.keys(), self.filename))

        if not isinstance(self.file_size_bytes, int):
            raise utils.ValidationError(
                'Expected file size to be an int, received %s' %
                self.file_size_bytes)
        if self.file_size_bytes <= 0:
            raise utils.ValidationError(
                'Invalid file size: %s' % self.file_size_bytes)

        if not isinstance(self.needs_update, bool):
            raise utils.ValidationError(
                'Expected needs_update to be a bool, received %s' %
                self.needs_update)


class WrittenTranslation(object):
    """Value object representing a written translation for a content."""

    def __init__(self, html, needs_update):
        """Initializes a WrittenTranslation domain object.

        Args:
            html: str. A piece of user submitted HTML. This is cleaned in such
                a way as to contain a restricted set of HTML tags.
            needs_update: bool. Whether html is marked for needing review.
        """
        self.html = html_cleaner.clean(html)
        self.needs_update = needs_update

    def to_dict(self):
        """Returns a dict representing this WrittenTranslation domain object.

        Returns:
            dict. A dict, mapping all fields of WrittenTranslation instance.
        """
        return {
            'html': self.html,
            'needs_update': self.needs_update,
        }

    @classmethod
    def from_dict(cls, written_translation_dict):
        """Return a WrittenTranslation domain object from a dict.

        Args:
            written_translation_dict: dict. The dict representation of
                WrittenTranslation object.

        Returns:
            WrittenTranslation. The corresponding WrittenTranslation domain
            object.
        """
        return cls(
            written_translation_dict['html'],
            written_translation_dict['needs_update'])

    def validate(self):
        """Validates properties of the WrittenTranslation.

        Raises:
            ValidationError: One or more attributes of the WrittenTranslation
            are invalid.
        """
        if not isinstance(self.html, basestring):
            raise utils.ValidationError(
                'Invalid content HTML: %s' % self.html)

        if not isinstance(self.needs_update, bool):
            raise utils.ValidationError(
                'Expected needs_update to be a bool, received %s' %
                self.needs_update)


class WrittenTranslations(object):
    """Value object representing a content translations which stores
    translated contents of all state contents (like hints, feedback etc.) in
    different languages linked through their content_id.
    """

    def __init__(self, translations_mapping):
        """Initializes a WrittenTranslations domain object."""
        self.translations_mapping = translations_mapping

    def to_dict(self):
        """Returns a dict representing this WrittenTranslations domain object.

        Returns:
            dict. A dict, mapping all fields of WrittenTranslations instance.
        """
<<<<<<< HEAD
        written_translations_dict = {'translations_mapping': {}}
        translations_mapping = written_translations_dict['translations_mapping']
=======
        translations_mapping = {}
>>>>>>> f8b4c6a5
        for (content_id, language_code_to_written_translation) in (
                self.translations_mapping.iteritems()):
            translations_mapping[content_id] = {}
            for (language_code, written_translation) in (
                    language_code_to_written_translation.iteritems()):
                translations_mapping[content_id][language_code] = (
                    written_translation.to_dict())
        written_translations_dict = {
            'translations_mapping': translations_mapping
        }

        return written_translations_dict

    @classmethod
    def from_dict(cls, written_translations_dict):
        """Return a WrittenTranslations domain object from a dict.

        Args:
            written_translations_dict: dict. The dict representation of
                WrittenTranslations object.

        Returns:
            WrittenTranslations. The corresponding WrittenTranslations domain
            object.
        """
        translations_mapping = {}
        for (content_id, language_code_to_written_translation) in (
                written_translations_dict['translations_mapping'].iteritems()):
            translations_mapping[content_id] = {}
            for (language_code, written_translation) in (
                    language_code_to_written_translation.iteritems()):
                translations_mapping[content_id][language_code] = (
                    WrittenTranslation.from_dict(written_translation))

        return cls(translations_mapping)

    def validate(self, expected_content_id_list):
        """Validates properties of the WrittenTranslations.

        Args:
            expected_content_id_list: A list of content id which are expected to
            be inside they WrittenTranslations.

        Raises:
            ValidationError: One or more attributes of the WrittenTranslations
            are invalid.
        """
        if expected_content_id_list is not None:
            if not set(self.translations_mapping.keys()) == (
                    set(expected_content_id_list)):
                raise utils.ValidationError(
                    'Expected state written_translations to match the listed '
                    'content ids %s, found %s' % (
                        expected_content_id_list,
                        self.translations_mapping.keys())
                    )

        for (content_id, language_code_to_written_translation) in (
                self.translations_mapping.iteritems()):
            if not isinstance(content_id, basestring):
                raise utils.ValidationError(
                    'Expected content_id to be a string, received %s'
                    % content_id)
            if not isinstance(language_code_to_written_translation, dict):
                raise utils.ValidationError(
                    'Expected content_id value to be a dict, received %s'
                    % language_code_to_written_translation)
            for (language_code, written_translation) in (
                    language_code_to_written_translation.iteritems()):
                if not isinstance(language_code, basestring):
                    raise utils.ValidationError(
                        'Expected language_code to be a string, received %s'
                        % language_code)
                if not utils.is_valid_language_code(language_code):
                    raise utils.ValidationError(
                        'Invalid language_code: %s' % language_code)

                written_translation.validate()

    def get_available_languages(self):
        """Returns a set of language available in the WrittenTranslations.

        Returns:
            set(str). A set of languages available in the WrittenTranslations.
        """
        language_codes_set = set([])
        for language_code_to_written_translation in (
                self.translations_mapping.itervalues()):
            for language_code in language_code_to_written_translation:
                language_codes_set.add(language_code)
        return language_codes_set

    def get_content_ids_for_text_translation(self):
        """Returns a list of content_id available for text translation.

        Returns:
            list(str). A list of content id available for text translation.
        """
        return self.translations_mapping.keys()

    def add_content_id_for_translation(self, content_id):
        """Adds a content id as a key for the translation into the
        content_translation dict.

        Args:
            content_id: str. The id representing a subtitled html.

        Raises:
            Exception: The content id isn't a string.
        """
        if not isinstance(content_id, basestring):
            raise Exception(
                'Expected content_id to be a string, received %s' % content_id)
        if content_id in self.translations_mapping:
            raise Exception(
                'The content_id %s already exist.' % content_id)
        else:
            self.translations_mapping[content_id] = {}

    def delete_content_id_for_translation(self, content_id):
        """Deletes a content id from the content_translation dict.

        Args:
            content_id: str. The id representing a subtitled html.

        Raises:
            Exception: The content id isn't a string.
        """
        if not isinstance(content_id, basestring):
            raise Exception(
                'Expected content_id to be a string, received %s' % content_id)
        if content_id not in self.translations_mapping:
            raise Exception(
                'The content_id %s does not exist.' % content_id)
        else:
            self.translations_mapping.pop(content_id, None)


class RuleSpec(object):
    """Value object representing a rule specification."""

    def to_dict(self):
        """Returns a dict representing this RuleSpec domain object.

        Returns:
            dict. A dict, mapping all fields of RuleSpec instance.
        """
        return {
            'rule_type': self.rule_type,
            'inputs': self.inputs,
        }

    @classmethod
    def from_dict(cls, rulespec_dict):
        """Return a RuleSpec domain object from a dict.

        Args:
            rulespec_dict: dict. The dict representation of RuleSpec object.

        Returns:
            RuleSpec. The corresponding RuleSpec domain object.
        """
        return cls(
            rulespec_dict['rule_type'],
            rulespec_dict['inputs']
        )

    def __init__(self, rule_type, inputs):
        """Initializes a RuleSpec domain object.

        Args:
            rule_type: str. The rule type, e.g. "CodeContains" or "Equals". A
                full list of rule types can be found in
                extensions/interactions/rule_templates.json.
            inputs: dict. The values of the parameters needed in order to fully
                specify the rule. The keys for this dict can be deduced from
                the relevant description field in
                extensions/interactions/rule_templates.json -- they are
                enclosed in {{...}} braces.
        """
        self.rule_type = rule_type
        self.inputs = inputs

    def validate(self, rule_params_list, exp_param_specs_dict):
        """Validates a RuleSpec value object. It ensures the inputs dict does
        not refer to any non-existent parameters and that it contains values
        for all the parameters the rule expects.

        Args:
            rule_params_list: A list of parameters used by the rule represented
                by this RuleSpec instance, to be used to validate the inputs of
                this RuleSpec. Each element of the list represents a single
                parameter and is a tuple with two elements:
                    0: The name (string) of the parameter.
                    1: The typed object instance for that
                        parameter (e.g. Real).
            exp_param_specs_dict: A dict of specified parameters used in this
                exploration. Keys are parameter names and values are ParamSpec
                value objects with an object type property (obj_type). RuleSpec
                inputs may have a parameter value which refers to one of these
                exploration parameters.

        Raises:
            ValidationError: One or more attributes of the RuleSpec are
            invalid.
        """
        if not isinstance(self.inputs, dict):
            raise utils.ValidationError(
                'Expected inputs to be a dict, received %s' % self.inputs)
        input_key_set = set(self.inputs.keys())
        param_names_set = set([rp[0] for rp in rule_params_list])
        leftover_input_keys = input_key_set - param_names_set
        leftover_param_names = param_names_set - input_key_set

        # Check if there are input keys which are not rule parameters.
        if leftover_input_keys:
            logging.warning(
                'RuleSpec \'%s\' has inputs which are not recognized '
                'parameter names: %s' % (self.rule_type, leftover_input_keys))

        # Check if there are missing parameters.
        if leftover_param_names:
            raise utils.ValidationError(
                'RuleSpec \'%s\' is missing inputs: %s'
                % (self.rule_type, leftover_param_names))

        rule_params_dict = {rp[0]: rp[1] for rp in rule_params_list}
        for (param_name, param_value) in self.inputs.iteritems():
            param_obj = rule_params_dict[param_name]
            # Validate the parameter type given the value.
            if isinstance(param_value, basestring) and '{{' in param_value:
                # Value refers to a parameter spec. Cross-validate the type of
                # the parameter spec with the rule parameter.
                start_brace_index = param_value.index('{{') + 2
                end_brace_index = param_value.index('}}')
                param_spec_name = param_value[
                    start_brace_index:end_brace_index]
                if param_spec_name not in exp_param_specs_dict:
                    raise utils.ValidationError(
                        'RuleSpec \'%s\' has an input with name \'%s\' which '
                        'refers to an unknown parameter within the '
                        'exploration: %s' % (
                            self.rule_type, param_name, param_spec_name))
                # TODO(bhenning): The obj_type of the param_spec
                # (exp_param_specs_dict[param_spec_name]) should be validated
                # to be the same as param_obj.__name__ to ensure the rule spec
                # can accept the type of the parameter.
            else:
                # Otherwise, a simple parameter value needs to be normalizable
                # by the parameter object in order to be valid.
                param_obj.normalize(param_value)


class SubtitledHtml(object):
    """Value object representing subtitled HTML."""

    def __init__(self, content_id, html):
        """Initializes a SubtitledHtml domain object.

        Args:
            content_id: str. A unique id referring to the other assets for this
                content.
            html: str. A piece of user submitted HTML. This is cleaned in such
                a way as to contain a restricted set of HTML tags.
        """
        self.content_id = content_id
        self.html = html_cleaner.clean(html)
        self.validate()

    def to_dict(self):
        """Returns a dict representing this SubtitledHtml domain object.

        Returns:
            dict. A dict, mapping all fields of SubtitledHtml instance.
        """
        return {
            'content_id': self.content_id,
            'html': self.html
        }

    @classmethod
    def from_dict(cls, subtitled_html_dict):
        """Return a SubtitledHtml domain object from a dict.

        Args:
            subtitled_html_dict: dict. The dict representation of SubtitledHtml
                object.

        Returns:
            SubtitledHtml. The corresponding SubtitledHtml domain object.
        """
        return cls(
            subtitled_html_dict['content_id'], subtitled_html_dict['html'])

    def validate(self):
        """Validates properties of the SubtitledHtml.

        Raises:
            ValidationError: One or more attributes of the SubtitledHtml are
            invalid.
        """
        if not isinstance(self.content_id, basestring):
            raise utils.ValidationError(
                'Expected content id to be a string, received %s' %
                self.content_id)

        # TODO(sll): Add HTML sanitization checking.
        # TODO(sll): Validate customization args for rich-text components.
        if not isinstance(self.html, basestring):
            raise utils.ValidationError(
                'Invalid content HTML: %s' % self.html)

    def to_html(self, params):
        """Exports this SubtitledHTML object to an HTML string. The HTML is
        parameterized using the parameters in `params`.

        Args:
            params: dict. The keys are the parameter names and the values are
                the values of parameters.

        Raises:
            Exception: 'params' is not a dict.

        Returns:
            str. The HTML string that results after stripping
                out unrecognized tags and attributes.
        """
        if not isinstance(params, dict):
            raise Exception(
                'Expected context params for parsing subtitled HTML to be a '
                'dict, received %s' % params)

        return html_cleaner.clean(jinja_utils.parse_string(self.html, params))

    @classmethod
    def create_default_subtitled_html(cls, content_id):
        """Create a default SubtitledHtml domain object."""
        return cls(content_id, '')


class State(object):
    """Domain object for a state."""

    def __init__(
            self, content, param_changes, interaction,
            content_ids_to_audio_translations, written_translations,
            classifier_model_id=None):
        """Initializes a State domain object.

        Args:
            content: SubtitledHtml. The contents displayed to the reader in this
                state.
            param_changes: list(ParamChange). Parameter changes associated with
                this state.
            interaction: InteractionInstance. The interaction instance
                associated with this state.
            content_ids_to_audio_translations: dict. A dict representing audio
                translations for corresponding content_id.
            written_translations: WrittenTranslations. The written translations
                for the state contents.
            classifier_model_id: str or None. The classifier model ID
                associated with this state, if applicable.
        """
        # The content displayed to the reader in this state.
        self.content = content
        # Parameter changes associated with this state.
        self.param_changes = [param_domain.ParamChange(
            param_change.name, param_change.generator.id,
            param_change.customization_args
        ) for param_change in param_changes]
        # The interaction instance associated with this state.
        self.interaction = InteractionInstance(
            interaction.id, interaction.customization_args,
            interaction.answer_groups, interaction.default_outcome,
            interaction.confirmed_unclassified_answers,
            interaction.hints, interaction.solution)
        self.classifier_model_id = classifier_model_id
        self.content_ids_to_audio_translations = (
            content_ids_to_audio_translations)
        self.written_translations = written_translations

    def validate(self, exp_param_specs_dict, allow_null_interaction):
        """Validates various properties of the State.

        Args:
            exp_param_specs_dict: dict or None. A dict of specified parameters
                used in this exploration. Keys are parameter names and values
                are ParamSpec value objects with an object type
                property(obj_type). It is None if the state belongs to a
                question.
            allow_null_interaction: bool. Whether this state's interaction is
                allowed to be unspecified.

        Raises:
            ValidationError: One or more attributes of the State are invalid.
        """
        self.content.validate()

        if not isinstance(self.param_changes, list):
            raise utils.ValidationError(
                'Expected state param_changes to be a list, received %s'
                % self.param_changes)
        for param_change in self.param_changes:
            param_change.validate()

        if not allow_null_interaction and self.interaction.id is None:
            raise utils.ValidationError(
                'This state does not have any interaction specified.')
        elif self.interaction.id is not None:
            self.interaction.validate(exp_param_specs_dict)

        content_id_list = []
        content_id_list.append(self.content.content_id)
        for answer_group in self.interaction.answer_groups:
            feedback_content_id = answer_group.outcome.feedback.content_id
            if feedback_content_id in content_id_list:
                raise utils.ValidationError(
                    'Found a duplicate content id %s' % feedback_content_id)
            content_id_list.append(feedback_content_id)
        if self.interaction.default_outcome:
            default_outcome_content_id = (
                self.interaction.default_outcome.feedback.content_id)
            if default_outcome_content_id in content_id_list:
                raise utils.ValidationError(
                    'Found a duplicate content id %s'
                    % default_outcome_content_id)
            content_id_list.append(default_outcome_content_id)
        for hint in self.interaction.hints:
            hint_content_id = hint.hint_content.content_id
            if hint_content_id in content_id_list:
                raise utils.ValidationError(
                    'Found a duplicate content id %s' % hint_content_id)
            content_id_list.append(hint_content_id)
        if self.interaction.solution:
            solution_content_id = (
                self.interaction.solution.explanation.content_id)
            if solution_content_id in content_id_list:
                raise utils.ValidationError(
                    'Found a duplicate content id %s' % solution_content_id)
            content_id_list.append(solution_content_id)
        available_content_ids_in_audio_translations = (
            self.content_ids_to_audio_translations.keys())

        self.written_translations.validate(content_id_list)

        if not set(content_id_list) == set(
                available_content_ids_in_audio_translations):
            raise utils.ValidationError(
                'Expected state content_ids_to_audio_translations to match the '
                'listed content ids %s, found %s' % (
                    content_id_list,
                    available_content_ids_in_audio_translations))

        if not isinstance(self.content_ids_to_audio_translations, dict):
            raise utils.ValidationError(
                'Expected state content_ids_to_audio_translations to be a dict,'
                'received %s' % self.content_ids_to_audio_translations)

        for (content_id, audio_translations) in (
                self.content_ids_to_audio_translations.iteritems()):

            if not isinstance(content_id, basestring):
                raise utils.ValidationError(
                    'Expected content_id to be a string, received: %s' %
                    content_id)
            if not isinstance(audio_translations, dict):
                raise utils.ValidationError(
                    'Expected audio_translations to be a dict, received %s'
                    % audio_translations)

            allowed_audio_language_codes = [
                language['id'] for language in (
                    constants.SUPPORTED_AUDIO_LANGUAGES)]
            for language_code, translation in audio_translations.iteritems():
                if not isinstance(language_code, basestring):
                    raise utils.ValidationError(
                        'Expected language code to be a string, received: %s' %
                        language_code)

                if language_code not in allowed_audio_language_codes:
                    raise utils.ValidationError(
                        'Unrecognized language code: %s' % language_code)

                translation.validate()

    def get_training_data(self):
        """Retrieves training data from the State domain object."""
        state_training_data_by_answer_group = []
        for (answer_group_index, answer_group) in enumerate(
                self.interaction.answer_groups):
            if answer_group.training_data:
                answers = copy.deepcopy(answer_group.training_data)
                state_training_data_by_answer_group.append({
                    'answer_group_index': answer_group_index,
                    'answers': answers
                })
        return state_training_data_by_answer_group

    def can_undergo_classification(self):
        """Checks whether the answers for this state satisfy the preconditions
        for a ML model to be trained.

        Returns:
            bool: True, if the conditions are satisfied.
        """
        training_examples_count = 0
        labels_count = 0
        training_examples_count += len(
            self.interaction.confirmed_unclassified_answers)
        for answer_group in self.interaction.answer_groups:
            training_examples_count += len(answer_group.training_data)
            labels_count += 1
        if ((training_examples_count >= feconf.MIN_TOTAL_TRAINING_EXAMPLES) and
                (labels_count >= feconf.MIN_ASSIGNED_LABELS)):
            return True
        return False

    @classmethod
    def convert_state_dict_to_yaml(cls, state_dict, width):
        """Converts the given state dict to yaml format.

        Args:
            state_dict: dict. A dict representing a state in an exploration.
            width: int. The maximum number of characters in a line for the
                returned YAML string.

        Returns:
            str. The YAML version of the state_dict.

        Raises:
            Exception: The state_dict does not represent a valid state.
        """
        try:
            # Check if the state_dict can be converted to a State.
            state = cls.from_dict(state_dict)
        except Exception:
            logging.info('Bad state dict: %s' % str(state_dict))
            raise Exception('Could not convert state dict to YAML.')

        return utils.yaml_from_dict(state.to_dict(), width=width)

    def _update_content_ids_in_assets(self, old_ids_list, new_ids_list):
        """Adds or deletes content ids in assets i.e, other parts of state
        object such as content_ids_to_audio_translations.

        Args:
            old_ids_list: list(str). A list of content ids present earlier
                within the substructure (like answer groups, hints etc.) of
                state.
            new_ids_list: list(str). A list of content ids currently present
                within the substructure (like answer groups, hints etc.) of
                state.
        """
        content_ids_to_delete = set(old_ids_list) - set(new_ids_list)
        content_ids_to_add = set(new_ids_list) - set(old_ids_list)
        content_ids_for_text_translations = (
            self.written_translations.get_content_ids_for_text_translation())
        for content_id in content_ids_to_delete:
            if not content_id in self.content_ids_to_audio_translations:
                raise Exception(
                    'The content_id %s does not exist in '
                    'content_ids_to_audio_translations.' % content_id)
            elif not content_id in content_ids_for_text_translations:
                raise Exception(
                    'The content_id %s does not exist in written_translations.'
                    % content_id)
            else:
                self.content_ids_to_audio_translations.pop(content_id)
                self.written_translations.delete_content_id_for_translation(
                    content_id)

        for content_id in content_ids_to_add:
            if content_id in self.content_ids_to_audio_translations:
                raise Exception(
                    'The content_id %s already exists in '
                    'content_ids_to_audio_translations.' % content_id)
            elif content_id in content_ids_for_text_translations:
                raise Exception(
                    'The content_id %s does not exist in written_translations.'
                    % content_id)
            else:
                self.content_ids_to_audio_translations[content_id] = {}
                self.written_translations.add_content_id_for_translation(
                    content_id)

    def update_content(self, content_dict):
        """Update the content of this state.

        Args:
            content_dict: dict. The dict representation of SubtitledHtml
                object.
        """
        # TODO(sll): Must sanitize all content in RTE component attrs.
        self.content = SubtitledHtml.from_dict(content_dict)

    def update_param_changes(self, param_change_dicts):
        """Update the param_changes dict attribute.

        Args:
            param_change_dicts: list(dict). List of param_change dicts that
                represent ParamChange domain object.
        """
        self.param_changes = [
            param_domain.ParamChange.from_dict(param_change_dict)
            for param_change_dict in param_change_dicts]

    def update_interaction_id(self, interaction_id):
        """Update the interaction id attribute.

        Args:
            interaction_id: str. The new interaction id to set.
        """
        self.interaction.id = interaction_id
        # TODO(sll): This should also clear interaction.answer_groups (except
        # for the default rule). This is somewhat mitigated because the client
        # updates interaction_answer_groups directly after this, but we should
        # fix it.

    def update_interaction_customization_args(self, customization_args):
        """Update the customization_args of InteractionInstance domain object.

        Args:
            customization_args: dict. The new customization_args to set.
        """
        self.interaction.customization_args = customization_args

    def update_interaction_answer_groups(self, answer_groups_list):
        """Update the list of AnswerGroup in IteractioInstancen domain object.

        Args:
            answer_groups_list: list(dict). List of dicts that represent
                AnswerGroup domain object.
        """
        if not isinstance(answer_groups_list, list):
            raise Exception(
                'Expected interaction_answer_groups to be a list, received %s'
                % answer_groups_list)

        interaction_answer_groups = []
        old_content_id_list = [
            answer_group.outcome.feedback.content_id for answer_group in (
                self.interaction.answer_groups)]
        # TODO(yanamal): Do additional calculations here to get the
        # parameter changes, if necessary.
        for answer_group_dict in answer_groups_list:
            rule_specs_list = answer_group_dict['rule_specs']
            if not isinstance(rule_specs_list, list):
                raise Exception(
                    'Expected answer group rule specs to be a list, '
                    'received %s' % rule_specs_list)

            answer_group = AnswerGroup(
                Outcome.from_dict(answer_group_dict['outcome']), [],
                answer_group_dict['training_data'],
                answer_group_dict['tagged_misconception_id'])
            for rule_dict in rule_specs_list:
                rule_spec = RuleSpec.from_dict(rule_dict)

                # Normalize and store the rule params.
                rule_inputs = rule_spec.inputs
                if not isinstance(rule_inputs, dict):
                    raise Exception(
                        'Expected rule_inputs to be a dict, received %s'
                        % rule_inputs)
                for param_name, value in rule_inputs.iteritems():
                    param_type = (
                        interaction_registry.Registry.get_interaction_by_id(
                            self.interaction.id
                        ).get_rule_param_type(rule_spec.rule_type, param_name))

                    if (isinstance(value, basestring) and
                            '{{' in value and '}}' in value):
                        # TODO(jacobdavis11): Create checks that all parameters
                        # referred to exist and have the correct types.
                        normalized_param = value
                    else:
                        try:
                            normalized_param = param_type.normalize(value)
                        except TypeError:
                            raise Exception(
                                '%s has the wrong type. It should be a %s.' %
                                (value, param_type.__name__))
                    rule_inputs[param_name] = normalized_param

                answer_group.rule_specs.append(rule_spec)
            interaction_answer_groups.append(answer_group)
        self.interaction.answer_groups = interaction_answer_groups

        new_content_id_list = [
            answer_group.outcome.feedback.content_id for answer_group in (
                self.interaction.answer_groups)]
        self._update_content_ids_in_assets(
            old_content_id_list, new_content_id_list)

    def update_interaction_default_outcome(self, default_outcome_dict):
        """Update the default_outcome of InteractionInstance domain object.

        Args:
            default_outcome_dict: dict. Dict that represents Outcome domain
                object.
        """
        old_content_id_list = []
        new_content_id_list = []
        if self.interaction.default_outcome:
            old_content_id_list.append(
                self.interaction.default_outcome.feedback.content_id)

        if default_outcome_dict:
            if not isinstance(default_outcome_dict, dict):
                raise Exception(
                    'Expected default_outcome_dict to be a dict, received %s'
                    % default_outcome_dict)
            self.interaction.default_outcome = Outcome.from_dict(
                default_outcome_dict)
            new_content_id_list.append(
                self.interaction.default_outcome.feedback.content_id)
        else:
            self.interaction.default_outcome = None

        self._update_content_ids_in_assets(
            old_content_id_list, new_content_id_list)

    def update_interaction_confirmed_unclassified_answers(
            self, confirmed_unclassified_answers):
        """Update the confirmed_unclassified_answers of IteractionInstance
        domain object.

        Args:
            confirmed_unclassified_answers: list(AnswerGroup). The new list of
                answers which have been confirmed to be associated with the
                default outcome.

        Raises:
            Exception: 'confirmed_unclassified_answers' is not a list.
        """
        if not isinstance(confirmed_unclassified_answers, list):
            raise Exception(
                'Expected confirmed_unclassified_answers to be a list,'
                ' received %s' % confirmed_unclassified_answers)
        self.interaction.confirmed_unclassified_answers = (
            confirmed_unclassified_answers)

    def update_interaction_hints(self, hints_list):
        """Update the list of hints.

        Args:
            hints_list: list(dict). A list of dict; each dict represents a Hint
                object.

        Raises:
            Exception: 'hints_list' is not a list.
        """
        if not isinstance(hints_list, list):
            raise Exception(
                'Expected hints_list to be a list, received %s'
                % hints_list)
        old_content_id_list = [
            hint.hint_content.content_id for hint in self.interaction.hints]
        self.interaction.hints = [
            Hint.from_dict(hint_dict)
            for hint_dict in hints_list]

        new_content_id_list = [
            hint.hint_content.content_id for hint in self.interaction.hints]
        self._update_content_ids_in_assets(
            old_content_id_list, new_content_id_list)

    def update_interaction_solution(self, solution_dict):
        """Update the solution of interaction.

        Args:
            solution_dict: dict or None. The dict representation of
                Solution object.

        Raises:
            Exception: 'solution_dict' is not a dict.
        """
        old_content_id_list = []
        new_content_id_list = []
        if self.interaction.solution:
            old_content_id_list.append(
                self.interaction.solution.explanation.content_id)

        if solution_dict is not None:
            if not isinstance(solution_dict, dict):
                raise Exception(
                    'Expected solution to be a dict, received %s'
                    % solution_dict)
            self.interaction.solution = Solution.from_dict(
                self.interaction.id, solution_dict)
            new_content_id_list.append(
                self.interaction.solution.explanation.content_id)
        else:
            self.interaction.solution = None

        self._update_content_ids_in_assets(
            old_content_id_list, new_content_id_list)

    def update_content_ids_to_audio_translations(
            self, content_ids_to_audio_translations_dict):
        """Update the content_ids_to_audio_translations of a state.

        Args:
            content_ids_to_audio_translations_dict: dict. The dict
                representation of content_ids_to_audio_translations.
        """
        self.content_ids_to_audio_translations = {
            content_id: {
                language_code: AudioTranslation.from_dict(
                    audio_translation_dict)
                for language_code, audio_translation_dict in
                audio_translations.iteritems()
            } for content_id, audio_translations in (
                content_ids_to_audio_translations_dict.iteritems())
        }

    def update_written_translations(self, written_translations):
        """Update the written_translations of a state.

        Args:
            written_translations: WrittenTranslations. The new
                WrittenTranslations object for the state.
        """
        self.written_translations = written_translations

    def to_dict(self):
        """Returns a dict representing this State domain object.

        Returns:
            dict. A dict mapping all fields of State instance.
        """
        content_ids_to_audio_translations_dict = {}
        for content_id, audio_translations in (
                self.content_ids_to_audio_translations.iteritems()):
            audio_translations_dict = {}
            for lang_code, audio_translation in audio_translations.iteritems():
                audio_translations_dict[lang_code] = (
                    AudioTranslation.to_dict(audio_translation))
            content_ids_to_audio_translations_dict[content_id] = (
                audio_translations_dict)

        return {
            'content': self.content.to_dict(),
            'param_changes': [param_change.to_dict()
                              for param_change in self.param_changes],
            'interaction': self.interaction.to_dict(),
            'classifier_model_id': self.classifier_model_id,
            'content_ids_to_audio_translations': (
                content_ids_to_audio_translations_dict),
            'written_translations': self.written_translations.to_dict()
        }

    @classmethod
    def from_dict(cls, state_dict):
        """Return a State domain object from a dict.

        Args:
            state_dict: dict. The dict representation of State object.

        Returns:
            State. The corresponding State domain object.
        """
        content_ids_to_audio_translations = {}
        for content_id, audio_translations_dict in (
                state_dict['content_ids_to_audio_translations'].iteritems()):
            audio_translations = {}
            for lang_code, audio_translation in (
                    audio_translations_dict.iteritems()):
                audio_translations[lang_code] = (
                    AudioTranslation.from_dict(audio_translation))
            content_ids_to_audio_translations[content_id] = (
                audio_translations)
        return cls(
            SubtitledHtml.from_dict(state_dict['content']),
            [param_domain.ParamChange.from_dict(param)
             for param in state_dict['param_changes']],
            InteractionInstance.from_dict(state_dict['interaction']),
            content_ids_to_audio_translations,
            WrittenTranslations.from_dict(state_dict['written_translations']),
            state_dict['classifier_model_id'])

    @classmethod
    def create_default_state(
            cls, default_dest_state_name, is_initial_state=False):
        """Return a State domain object with default value.

        Args:
            default_dest_state_name: str. The default destination state.
            is_initial_state: bool. Whether this state represents the initial
                state of an exploration.

        Returns:
            State. The corresponding State domain object.
        """
        content_html = (
            feconf.DEFAULT_INIT_STATE_CONTENT_STR if is_initial_state else '')
        content_id = feconf.DEFAULT_NEW_STATE_CONTENT_ID
        return cls(
            SubtitledHtml(content_id, content_html),
            [],
            InteractionInstance.create_default_interaction(
                default_dest_state_name),
            copy.deepcopy(feconf.DEFAULT_CONTENT_IDS_TO_AUDIO_TRANSLATIONS),
            WrittenTranslations.from_dict(
                copy.deepcopy(feconf.DEFAULT_WRITTEN_TRANSLATIONS)))

    @classmethod
    def convert_html_fields_in_state(cls, state_dict, conversion_fn):
        """Applies a conversion function on all the html strings in a state
        to migrate them to a desired state.

        Args:
            state_dict: dict. The dict representation of State object.
            conversion_fn: function. The conversion function to be applied on
                the states_dict.

        Returns:
            dict. The converted state_dict.
        """
        state_dict['content']['html'] = (
            conversion_fn(state_dict['content']['html']))
        if state_dict['interaction']['default_outcome']:
            interaction_feedback_html = state_dict[
                'interaction']['default_outcome']['feedback']['html']
            state_dict['interaction']['default_outcome']['feedback'][
                'html'] = conversion_fn(interaction_feedback_html)

        for answer_group_index, answer_group in enumerate(
                state_dict['interaction']['answer_groups']):
            answer_group_html = answer_group['outcome']['feedback']['html']
            state_dict['interaction']['answer_groups'][
                answer_group_index]['outcome']['feedback']['html'] = (
                    conversion_fn(answer_group_html))
            if state_dict['interaction']['id'] == 'ItemSelectionInput':
                for rule_spec_index, rule_spec in enumerate(
                        answer_group['rule_specs']):
                    for x_index, x in enumerate(rule_spec['inputs']['x']):
                        state_dict['interaction']['answer_groups'][
                            answer_group_index]['rule_specs'][
                                rule_spec_index]['inputs']['x'][x_index] = (
                                    conversion_fn(x))
        for hint_index, hint in enumerate(
                state_dict['interaction']['hints']):
            hint_html = hint['hint_content']['html']
            state_dict['interaction']['hints'][hint_index][
                'hint_content']['html'] = conversion_fn(hint_html)

        if state_dict['interaction']['solution']:
            solution_html = state_dict[
                'interaction']['solution']['explanation']['html']
            state_dict['interaction']['solution']['explanation']['html'] = (
                conversion_fn(solution_html))

        if state_dict['interaction']['id'] in (
                'ItemSelectionInput', 'MultipleChoiceInput'):
            for value_index, value in enumerate(
                    state_dict['interaction']['customization_args'][
                        'choices']['value']):
                state_dict['interaction']['customization_args'][
                    'choices']['value'][value_index] = conversion_fn(value)

        return state_dict<|MERGE_RESOLUTION|>--- conflicted
+++ resolved
@@ -788,12 +788,7 @@
         Returns:
             dict. A dict, mapping all fields of WrittenTranslations instance.
         """
-<<<<<<< HEAD
-        written_translations_dict = {'translations_mapping': {}}
-        translations_mapping = written_translations_dict['translations_mapping']
-=======
         translations_mapping = {}
->>>>>>> f8b4c6a5
         for (content_id, language_code_to_written_translation) in (
                 self.translations_mapping.iteritems()):
             translations_mapping[content_id] = {}
