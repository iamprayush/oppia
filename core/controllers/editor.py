--- conflicted
+++ resolved
@@ -550,8 +550,6 @@
         })
 
 
-<<<<<<< HEAD
-=======
 class UserExplorationEmailsHandler(EditorHandler):
     """Handles management of user email notification preferences for this
     exploration.
@@ -608,7 +606,6 @@
         self.render_json({})
 
 
->>>>>>> 417a00d1
 class UntrainedAnswersHandler(EditorHandler):
     """Returns answers that learners have submitted, but that Oppia hasn't been
     explicitly trained to respond to by an exploration author.
@@ -651,13 +648,8 @@
         # matched to the classifier individually.
         submitted_answers = stats_services.get_top_state_rule_answers(
             exploration_id, state_name, [
-<<<<<<< HEAD
                 exp_domain.DEFAULT_OUTCOME_CLASSIFICATION,
                 exp_domain.TRAINING_DATA_CLASSIFICATION])[
-=======
-                exp_domain.DEFAULT_RULESPEC_STR,
-                exp_domain.RULE_TYPE_CLASSIFIER])[
->>>>>>> 417a00d1
                     :self.NUMBER_OF_TOP_ANSWERS_PER_RULE]
 
         interaction = state.interaction
