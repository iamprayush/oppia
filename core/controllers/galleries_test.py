# Copyright 2014 The Oppia Authors. All Rights Reserved.
#
# Licensed under the Apache License, Version 2.0 (the "License");
# you may not use this file except in compliance with the License.
# You may obtain a copy of the License at
#
#      http://www.apache.org/licenses/LICENSE-2.0
#
# Unless required by applicable law or agreed to in writing, software
# distributed under the License is distributed on an "AS-IS" BASIS,
# WITHOUT WARRANTIES OR CONDITIONS OF ANY KIND, either express or implied.
# See the License for the specific language governing permissions and
# limitations under the License.

"""Tests for the gallery pages."""

__author__ = 'Sean Lip'

from core import jobs_registry
from core.controllers import galleries
from core.domain import config_services
from core.domain import exp_jobs
from core.domain import exp_services
from core.domain import rights_manager
from core.tests import test_utils
import feconf


CAN_EDIT_STR = 'can_edit'


class GalleryPageTest(test_utils.GenericTestBase):

<<<<<<< HEAD
    EDITOR_EMAIL = 'editor@example.com'
    OWNER_EMAIL = 'owner@example.com'
=======
    EXP_ID = 'eid'
    EXP_TITLE = 'title'
>>>>>>> f1246680

    def test_gallery_page(self):
        """Test access to the gallery page."""
        response = self.testapp.get(feconf.GALLERY_URL)
        self.assertEqual(response.status_int, 200)
        response.mustcontain('Gallery', 'Categories')

        # Test that the correct navbar tab is active.
        self.assertRegexpMatches(
            response.body,
            r'class="active">\s+<a href="%s">Gallery' % feconf.GALLERY_URL)

    def test_gallery_handler_demo_exploration(self):
        """Test the gallery data handler on demo explorations."""

        owner_id = self.get_user_id_from_email(self.OWNER_EMAIL)
        self.set_admins([self.OWNER_EMAIL])

        response_dict = self.get_json(feconf.GALLERY_DATA_URL)
        self.assertEqual({
            'is_admin': False,
            'is_moderator': False,
            'is_super_admin': False,
            'private': [],
            'beta': [],
            'released': [],
        }, response_dict)

        # Load a public demo exploration.
        exp_services.load_demo('0')

        # Test gallery
        response_dict = self.get_json(feconf.GALLERY_DATA_URL)
        self.assertEqual(response_dict['released'], [])
        self.assertEqual(len(response_dict['beta']), 1)
        self.assertDictContainsSubset({
            'id': '0',
            'category': 'Welcome',
            'title': 'Welcome to Oppia!',
            'language': 'English',
            'objective': 'become familiar with Oppia\'s capabilities',
            'status': rights_manager.EXPLORATION_STATUS_PUBLIC,
        }, response_dict['beta'][0])

        # Publicize the demo exploration.
        rights_manager.publicize_exploration(owner_id, '0')

        # run migration job to create exploration summaries
        self.process_and_flush_pending_tasks()
        job_id = (exp_jobs.ExpSummariesCreationOneOffJob.create_new())
        exp_jobs.ExpSummariesCreationOneOffJob.enqueue(job_id)
        self.assertGreaterEqual(self.count_jobs_in_taskqueue(), 1)
        self.process_and_flush_pending_tasks()
        self.assertEqual(self.count_jobs_in_taskqueue(), 0)

        # change title and category
        exp_services.update_exploration(
            owner_id, '0', [{
                'cmd': 'edit_exploration_property',
                'property_name': 'title',
                'new_value': 'A new title!'
            }, {
                'cmd': 'edit_exploration_property',
                'property_name': 'category',
                'new_value': 'A new category'
            }],
            'Change title and category')

        # Test gallery
        response_dict = self.get_json(feconf.GALLERY_DATA_URL)
        self.assertEqual(response_dict['beta'], [])
        self.assertEqual(len(response_dict['released']), 1)
        self.assertDictContainsSubset({
            'id': '0',
            'category': 'A new category',
            'title': 'A new title!',
            'language': 'English',
            'objective': 'become familiar with Oppia\'s capabilities',
            'status': rights_manager.EXPLORATION_STATUS_PUBLICIZED,
        }, response_dict['released'][0])


    def test_gallery_handler_for_created_explorations(self):
        """Test the gallery data handler for manually created explirations."""

        owner_id = self.get_user_id_from_email(self.OWNER_EMAIL)
        self.set_admins([self.OWNER_EMAIL])

        response_dict = self.get_json(feconf.GALLERY_DATA_URL)
        self.assertEqual({
            'is_admin': False,
            'is_moderator': False,
            'is_super_admin': False,
            'private': [],
            'beta': [],
            'released': [],
        }, response_dict)

        # Create exploration A
        exploration = self.save_new_valid_exploration(
            'A', owner_id, title='Title A', category='Category A',
            objective='Objective A')
        exp_services._save_exploration(
            owner_id, exploration, 'Exploration A', [])
        # TODO(msl): At the moment we only test published and publicized
        # explorations. Maybe add a test for a private exploration in the 
        # future.
        rights_manager.publish_exploration(owner_id, 'A')

        # Test gallery
        response_dict = self.get_json(feconf.GALLERY_DATA_URL)
        self.assertEqual(response_dict['private'], [])
        self.assertEqual(response_dict['released'], [])
        self.assertEqual(len(response_dict['beta']), 1)
        self.assertDictContainsSubset({
            'id': 'A',
            'category': 'Category A',
            'title': 'Title A',
            'language': 'English',
            'objective': 'Objective A',
            'status': rights_manager.EXPLORATION_STATUS_PUBLIC,
        }, response_dict['beta'][0])

        # run migration job to create exploration summaries
        self.process_and_flush_pending_tasks()
        job_id = (exp_jobs.ExpSummariesCreationOneOffJob.create_new())
        exp_jobs.ExpSummariesCreationOneOffJob.enqueue(job_id)
        self.assertGreaterEqual(self.count_jobs_in_taskqueue(), 1)
        self.process_and_flush_pending_tasks()
        self.assertEqual(self.count_jobs_in_taskqueue(), 0)

       # Create exploration B
        exploration = self.save_new_valid_exploration(
            'B', owner_id, title='Title B', category='Category B',
            objective='Objective B')
        exp_services._save_exploration(
            owner_id, exploration, 'Exploration B', [])
        rights_manager.publish_exploration(owner_id, 'B')
        rights_manager.publicize_exploration(owner_id, 'B')

        # Test gallery
        response_dict = self.get_json(feconf.GALLERY_DATA_URL)
        self.assertEqual(response_dict['private'], [])
        self.assertEqual(len(response_dict['beta']), 1)
        self.assertEqual(len(response_dict['released']), 1)
        self.assertDictContainsSubset({
            'id': 'A',
            'category': 'Category A',
            'title': 'Title A',
            'language': 'English',
            'objective': 'Objective A',
            'status': rights_manager.EXPLORATION_STATUS_PUBLIC,
        }, response_dict['beta'][0])
        self.assertDictContainsSubset({
            'id': 'B',
            'category': 'Category B',
            'title': 'Title B',
            'language': 'English',
            'objective': 'Objective B',
            'status': rights_manager.EXPLORATION_STATUS_PUBLICIZED,
        }, response_dict['released'][0])

        # Delete exploration A
        exp_services.delete_exploration(owner_id, 'A')

        # Test gallery
        response_dict = self.get_json(feconf.GALLERY_DATA_URL)
        self.assertEqual(response_dict['private'], [])
        self.assertEqual(response_dict['beta'], [])
        self.assertEqual(len(response_dict['released']), 1)
        self.assertDictContainsSubset({
            'id': 'B',
            'category': 'Category B',
            'title': 'Title B',
            'language': 'English',
            'objective': 'Objective B',
            'status': rights_manager.EXPLORATION_STATUS_PUBLICIZED,
        }, response_dict['released'][0])


    def test_new_exploration_ids(self):
        """Test generation of exploration ids."""
        self.register_editor(self.EDITOR_EMAIL)
        self.login(self.EDITOR_EMAIL)

        response = self.testapp.get(feconf.GALLERY_URL)
        self.assertEqual(response.status_int, 200)
        csrf_token = self.get_csrf_token_from_response(response)
        EXP_A_DICT = {
            'title': self.UNICODE_TEST_STRING,
            'category': self.UNICODE_TEST_STRING,
            'objective': 'Learn how to generate exploration ids.',
            'language_code': feconf.DEFAULT_LANGUAGE_CODE}
        exp_a_id = self.post_json(
            feconf.NEW_EXPLORATION_URL, EXP_A_DICT, csrf_token
        )[galleries.EXPLORATION_ID_KEY]
        self.assertEqual(len(exp_a_id), 12)

    def test_exploration_upload_button(self):
        """Test that the exploration upload button appears when appropriate."""
        self.register_editor(self.EDITOR_EMAIL)
        self.login(self.EDITOR_EMAIL)

        response = self.testapp.get(feconf.GALLERY_URL)
        self.assertEqual(response.status_int, 200)
        response.mustcontain(no=['Upload Existing Exploration'])

        config_services.set_property(
            feconf.ADMIN_COMMITTER_ID, 'allow_yaml_file_upload', True)

        response = self.testapp.get(feconf.GALLERY_URL)
        self.assertEqual(response.status_int, 200)
        response.mustcontain('Upload Existing Exploration')

        self.logout()<|MERGE_RESOLUTION|>--- conflicted
+++ resolved
@@ -31,13 +31,8 @@
 
 class GalleryPageTest(test_utils.GenericTestBase):
 
-<<<<<<< HEAD
     EDITOR_EMAIL = 'editor@example.com'
     OWNER_EMAIL = 'owner@example.com'
-=======
-    EXP_ID = 'eid'
-    EXP_TITLE = 'title'
->>>>>>> f1246680
 
     def test_gallery_page(self):
         """Test access to the gallery page."""
