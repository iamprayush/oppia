/*
  Copyright 2014 The Oppia Authors. All Rights Reserved.

  Licensed under the Apache License, Version 2.0 (the "License");
  you may not use this file except in compliance with the License.
  You may obtain a copy of the License at

      http://www.apache.org/licenses/LICENSE-2.0

  Unless required by applicable law or agreed to in writing, software
  distributed under the License is distributed on an "AS IS" BASIS,
  WITHOUT WARRANTIES OR CONDITIONS OF ANY KIND, either express or implied.
  See the License for the specific language governing permissions and
  limitations under the License.
*/

/*
  Animation keyframes. These must be placed at the top of the file
  in order to work in IE.
*/
@-webkit-keyframes dot {
  0% { opacity: 0; }
  0% { opacity: 0; }
  100% { opacity: 1; }
}
@-moz-keyframes dot {
  0% { opacity: 0; }
  0% { opacity: 0; }
  100% { opacity: 1; }
}
@keyframes dot {
  0% { opacity: 0; }
  0% { opacity: 0; }
  100% { opacity: 1; }
}

/* Angular material overrides. */
md-input-group.long > input
{
  width: 100%;
  height: 45px;
}

md-input-group.oppia-blue-on-focus > input:focus {
  border-bottom-color: rgb(63, 81, 181);
  border-bottom-width: 2px;
}

md-input-group.md-default-theme label
{
  font-size: 16px;
  font-weight: 200;
  margin-bottom: 0;
}

.md-button-success {
  color: #009688;
}

.md-button.oppia-learner-continue-button {
  color: #ffffff;
  background: #0D48A1;
}

button.md-button.md-default-theme.oppia-learner-continue-button:focus,
button.md-button.md-default-theme.oppia-learner-continue-button:hover {
  background-color: #115FD4;
}

/* Bootstrap overrides and additions. */
html {
  /*
    The HTML font-size is set to 62.5% in order to make 'em' units easier to
    work with. Modern browsers set their default font-size to 16px. This means
    that 1em = 16px, which is a difficult base to work with (for example,
    1.6em = 25.6px, which is not rounded). By setting the html's font-size to
    62.5%, the base font-size becomes 10px, so 1em = 10px, and 1.6em = 16px.
    The reason for making 'em' easier to work with is that 'em's scale with
    the user's font-size preferences that they set in the browser, while
    'px' is a fixed unit of measurement that doesn't scale.
  */
  font-size: 62.5%;
  height: 100%;
}

body {
  color: rgba(0,0,0,0.87);
  font-family: "Roboto", Arial, sans-serif;
  /*
    A font-size of 1.6em sets the default font-size on Oppia to 16px, though
    this will scale depending on the user's font-size preferences set via
    their browser preferences.
  */
  font-size: 1.6em;
  height: 100%;
  margin: 0 auto;
  padding: 0;
  width: 100%;
}

h1, h2 {
  color: #000;
}

h3 {
  color: #222;
  line-height: 1.1;
}

a {
  color: #0844aa;
  cursor: pointer;
}

a:hover {
  color: #3f2c76;
}

a:focus {
  outline-style: none;
}

input.ng-dirty.ng-invalid, md-input-group.md-default-theme input.ng-dirty.ng-invalid {
  border-bottom-color: #F44336;
}

::-webkit-input-placeholder {
  font-style: italic;
}
::-moz-placeholder {
  font-style: italic;
}
::-ms-input-placeholder {
  font-style: italic;
}

/* Change the color of odd-numbered lines in a table. */
.table-striped > tbody > tr:nth-child(odd) > td,
.table-striped > tbody > tr:nth-child(odd) > th {
  background-color: #f0f0f0;
}

.oppia-form-error {
  color: red;
}

.oppia-confusing-outcome-warning-text {
  color: rgb(200, 0, 0);
  font-style: italic;
}

.oppia-serious-warning-text {
  color: red;
}

.oppia-disabled-contenteditable {
  background-color: #eee;
  cursor: not-allowed;
  padding: 10px 5px;
  opacity: 1;
}

p {
  line-height: 1.2;
  margin: 0;
  text-align: left;
  word-spacing: 0;
}

.oppia-long-text p {
  line-height: 1.4;
  /* The following should be the same as the line-height (1.4). */
  margin: 1.4em 0;
}

.oppia-long-text-image {
  display: block;
  margin-left: auto;
  margin-right: auto;
  width: 80%;
}

#wrapper {
  min-height: 100%;
  position: relative;
}

.label {
  margin: auto 4px;
}
.label-info {
  background-color: #18447E;
}

/*
  The following rule ensures that, as the viewport gets
  smaller, any media will scale down according to its
  container's width.
*/
img, video, canvas {
  max-width: 100%
}

textarea {
  width: 90%;
}

/*
  Styles for the development mode indicator
*/
.oppia-dev-mode {
  background-color: DarkSlateGray;
  border-top-left-radius: 0.5em;
  bottom: 0;
  color: white;
  padding: 5px;
  position: fixed;
  right: 0;
}

/*
  Styles for the global navigation sidebar menu.
*/
.oppia-base-container {
  height: 100%;
  margin-left: auto;
  margin-right: auto;
  min-height: 100%;
  position: relative;
}

/*
  Note that adding "overflow-y: scroll;" will
  break infinite scrolling in the gallery page.
*/
.oppia-content-container {
  height: 100%;
  left: 0;
  position: relative;
  transition: transform 0.5s;
  -webkit-transition: -webkit-transform 0.5s;
}

.oppia-sidebar-menu-open .oppia-content-container::after {
  height: 100%;
  opacity: 1;
  -webkit-transition: opacity 0.5s;
  transition: opacity 0.5s;
  width: 100%;
}
.oppia-sidebar-menu-closed .oppia-content-container::after {
  opacity: 0;
  -webkit-transition: opacity 0.5s;
  transition: opacity 0.5s;
}

.oppia-sidebar-menu {
  background: #fff;
  height: 100%;
  left: 0;
  position: fixed;
  top: 0;
  -webkit-transform: translate3d(-100%, 0, 0);
  transform: translate3d(-100%, 0, 0);
  width: 270px;
  z-index: 100;
}
.oppia-sidebar-menu-transition {
  -webkit-transition: all 0.5s;
  transition: all 0.5s;
}
.oppia-sidebar-menu::after {
  background: rgba(0,0,0,0.2);
  content: '';
  display: none;
  height: 100%;
  opacity: 1;
  position: absolute;
  right: 0;
  top: 0;
  -webkit-transition: opacity 0.5s;
  transition: opacity 0.5s;
  width: 100%;
}

.oppia-sidebar-menu-icon {
  height: 22px;
  margin: 0 16px 3px 6px;
  width: 22px;
}

.oppia-sidebar-menu ul {
  list-style: none;
  margin-bottom: 0;
  padding-left: 0;
  padding-top: 10px;
  font-size: 16px;
}
.oppia-sidebar-menu hr {
  margin-top: 0;
  margin-bottom: 0;
}
.oppia-sidebar-menu .oppia-sidebar-section-header {
  color: #888;
  display: block;
  margin-left: 10px;
  padding: 1em 0 0 0;
  text-decoration: none;
}
.oppia-sidebar-menu a {
  color: #333;
  display: block;
  padding: 1em 0 1em 18px;
  text-decoration: none;
}
.oppia-sidebar-menu a:hover {
  background: rgb(243, 248, 255);
}
.oppia-sidebar-menu li.active a {
  background: rgba(243, 248, 255, 0.5);
}

.oppia-sidebar-logo {
  height: 32px;
  margin-bottom: 5px;
  margin-left: 15px;
}
.oppia-sidebar-logo-container {
  color: #333;
  margin: 0 auto;
  width: 120px;
}

.oppia-sidebar-header {
  background: #eee;
  border-bottom: 1px solid #ccc;
  height: 56px;
  padding-top: 6px;
}

.oppia-sidebar-footer {
  bottom: 10px;
  color: #777;
  left: 25px;
  position: absolute;
}

.oppia-sidebar-footer div {
  margin-bottom: 10px;
}

.oppia-sidebar-footer a {
  display: inline;
  padding: 0 10px 0 0;
  margin-top: 5px;
}

.oppia-sidebar-footer a:hover {
  background: none;
}

.oppia-sidebar-footer a > img {
  width: 26px;
}

.oppia-sidebar-menu-open .oppia-sidebar-menu {
  box-shadow: 1px 0 3px rgba(0,0,0,0.12), 1px 0 2px rgba(0,0,0,0.24);
  -webkit-transform: translate3d(0, 0, 0);
  transform: translate3d(0, 0, 0);
  visibility: visible;
}
.oppia-sidebar-menu-open .oppia-sidebar-menu::after {
  height: 0;
  opacity: 0;
  -webkit-transition: opacity 0.5s, width 0.1s 0.5s, height 0.1s 0.5s;
  transition: opacity 0.5s, width 0.1s 0.5s, height 0.1s 0.5s;
  width: 0;
}

/*
  This is needed for proper display of tabs. See

  https://github.com/angular-ui/bootstrap/commit/8620aedba99b05822311
*/
.navbar-nav, .pagination {
  cursor: pointer;
}

.navbar {
  border: 0;
  margin-bottom: 0;
  width: 100%;
}

.navbar-nav.oppia-navbar-nav > li > a {
  color: #fff;
  font-size: 16px;
  font-weight: 400;
  height: 56px;
  padding-top: 17px;
}

.oppia-navbar-breadcrumb {
  color: #fff;
  cursor: default;
  font-size: 16px;
  font-weight: 400;
  line-height: 20px;
  padding-top: 17px;
  padding-bottom: 15px;
}

.oppia-navbar-breadcrumb-separator {
  padding-right: 7px;
}
.oppia-navbar-breadcrumb-separator:after {
  content: ">";
}

.navbar-default .navbar-nav > li > a:hover,
.navbar-default .navbar-nav > li > a:focus {
  color: #fff;
}

.navbar-default .navbar-nav > li > a.oppia-no-hover-change:hover,
.navbar-default .navbar-nav > li > a.oppia-no-hover-change:focus {
  background: inherit;
  color: #fff;
}

.navbar-nav > li.active > a, .navbar-nav > li.active > a:hover,
.navbar-nav > li.active > a, .navbar-nav > li.active > a:focus {
  color: white;
  background: rgb(2, 38, 86);
}

.navbar-default .navbar-container {
  background: #05a69a;
  height: 56px;
}

.navbar-default .dropdown-menu {
  background: #fff;
}

.navbar-default .navbar-nav > li > a, {
  color: #fff;
}

.navbar-default .navbar-nav > li > a:hover,
.navbar-default .navbar-nav .open > a:hover,
.navbar-default .navbar-nav .open .dropdown-menu > li > a,
.navbar-default .navbar-nav .open .dropdown-menu > li > a:hover {
  color: #05a69a;
}

.navbar-default .navbar-nav > li > a:hover,
.navbar-default .navbar-nav .open > a:hover,
.navbar-default .navbar-nav .open > a:focus,
.navbar-default .navbar-nav .open .dropdown-menu > li > a:hover,
.navbar-default .navbar-nav .open .dropdown-menu > li > a:focus {
  background: #fff;
  color: #05a69a;
}

.navbar-default .navbar-nav > li.dropdown.open,
.navbar-default .navbar-nav > li.dropdown.open > a {
  background: #fff;
  color: #05a69a;
}

.navbar-default .navbar-nav > .active > a,
.navbar-default .navbar-nav > .active > a:hover,
.navbar-default .navbar-nav > .active > a:focus {
  background-color: #06b9ac;
  color: #fff;
}

/* In Bootstrap, the link at the top of the default dropdown menu cannot be
   clicked -- so, in such cases (e.g. for the 'Sign in' link at the top right),
   we use this instead.
*/
.oppia-clickable-dropdown:hover ul.dropdown-menu {
  display: block;
}

.oppia-share-dropdown-menu {
  min-width: 30px;
  width: 46px;
}

.oppia-share-dropdown-menu li > a {
  font-weight: bolder;
  padding: 10px;
  text-align: center;
}

.oppia-share-dropdown-menu:hover .oppia-share-dropdown-toggle {
  color: #05a69a;
  background-color: white;
}

.nav .dropdown:hover > .dropdown-menu {
  border: none;
}

/* Show the navbar submenu dropdowns on-hover rather than on-click, if the
   screen size is large enough. */
@media (min-width: 768px) {
  .nav .dropdown:hover > .dropdown-menu {
    display: block;
  }
  .nav .dropdown:hover > .dropdown-menu > li > a {
    color: #05a69a;
  }
  .nav .dropdown:hover > .dropdown-menu > li > a:hover {
    background-color: #eee;
    color: #888;
  }
}

.oppia-main-content {
  margin: 10px;
  padding: 10px;
  width: 100%;
}

.oppia-align-center {
  float: none;
  margin: 0 auto;
  text-align: center;
}

.oppia-exploration-ctrl {
  margin: 0 5px;
}

.oppia-loading-fullpage {
  border: 1px;
  border-radius: 5px;
  font-size: 2em;
  height: 100%;
  position: fixed;
  top: 35%;
  width: 100%;
  z-index: 1000;
}
.oppia-loading-dot-one {
  opacity: 0;
  animation: dot 1.5s infinite;
  animation-delay: 0.0s;
  -moz-animation: dot 1.5s infinite;
  -moz-animation-delay: 0.0s;
  -webkit-animation: dot 1.5s infinite;
  -webkit-animation-delay: 0.0s;
}
.oppia-loading-dot-two {
  opacity: 0;
  animation: dot 1.5s infinite;
  animation-delay: 0.3s;
  -moz-animation: dot 1.5s infinite;
  -moz-animation-delay: 0.3s;
  -webkit-animation: dot 1.5s infinite;
  -webkit-animation-delay: 0.3s;
}
.oppia-loading-dot-three {
  opacity: 0;
  animation: dot 1.5s infinite;
  animation-delay: 0.6s;
  -moz-animation: dot 1.5s infinite;
  -moz-animation-delay: 0.6s;
  -webkit-animation: dot 1.5s infinite;
  -webkit-animation-delay: 0.6s;
}

.oppia-navbar-button-container {
  border-radius: 0;
  margin-top: 10px;
}
/* In Bootstrap,white-space for dropdown list is no-wrap.Use this instead to allign ticks and
   dropdown options
*/
.oppia-navbar-button-container > .dropdown-menu > li > a {
  white-space: normal;
}
.btn.oppia-navbar-add-exploration-button {
  background-color: rgba(5, 190, 178, 0.9);
  color: rgba(255,255,255,0.9);
  font-size: 16px;
  margin-right: 5px;
}
.btn.oppia-navbar-add-exploration-button:hover {
  background-color: rgba(5, 190, 178, 1);
  color: rgba(255,255,255,1);
}
.oppia-navbar-add-exploration-button-plus {
  font-weight: bold;
  margin-right: 5px;
}

@media (max-width: 1050px) {
  .oppia-gallery-language-selector {
    display: none;
  }
  .oppia-gallery-category-selector .btn {
    border-bottom-right-radius: 4px;
    border-top-right-radius: 4px;
  }
}

@media (max-width: 890px) {
  .oppia-gallery-category-selector {
    display: none;
  }
  .oppia-splash-search-text-input {
    border-bottom-right-radius: 4px;
    border-top-right-radius: 4px;
  }
}

@media (max-width: 768px) {
  .oppia-navbar-add-exploration-button {
    display: none;
  }
}

.btn.oppia-unresolved-answer-button {
  background-color: white;
  border-radius: 12px;
  color: black;
  font-size: 14px;
  margin: 4px;
  padding: 8px 18px;
  text-align: left;
  width: auto;
}

.btn.oppia-unresolved-answer-button:hover {
  background-color: #eee;
}

.oppia-gallery-tiles-area {
  background-color: #eee;
  position: relative;
  z-index: 2;
}

.oppia-gallery-tiles-introduction {
  font-size: 1.4em;
  padding-top: 40px;
  padding-bottom: 40px;
}

.oppia-gallery-tiles-container {
  height: 100%;
  margin-left: auto;
  margin-right: auto;
  max-width: 800px;
  min-height: 500px;
  padding-bottom: 25px;
  padding-top: 56px;
}

md-card.oppia-gallery-tile {
  background-color: #fff;
  color: #888;
  height: 120px;
  margin: 0;
  padding: 0;
  position: relative;
  width: 100%;
}
.oppia-gallery-tile:hover {
  background-color: #f9f9f9;
}

.oppia-gallery-tile-container-link {
  height: 100%;
  width: 100%;
}

.oppia-gallery-tile-image-container {
  height: 120px;
  left: 0;
  top: 0;
  width: 120px;
}
/* This centers the image horizontally and vertically. */
.oppia-gallery-tile-image {
  height: 120px;
  width: 120px;
}

.oppia-gallery-tile-contents {
  height: 100%;
  padding: 23px 58px;
  width: 100%;
}
.oppia-gallery-tile-contents:hover {
  text-decoration: none;
}

.oppia-gallery-tile-details {
  padding-left: 100px;
  padding-top: 5px;
}
.oppia-gallery-tile-first-row {
  margin-bottom: 8px;
}
.oppia-gallery-tile-title {
  color: #333;
  font-weight: bold;
}

.oppia-gallery-tile-objective {
  color: rgba(0,0,0,0.7);
}

@media (max-width: 365px) {
  .oppia-gallery-tile-image-container {
    display: none;
  }
  .oppia-gallery-tile-details {
    padding-left: 0;
  }
}
@media (max-width: 800px) {
  .oppia-gallery-tiles-introduction {
    margin-left: 20px;
    margin-right: 20px;
  }
}

.oppia-gallery-tile-second-row {
  color: rgba(0,0,0,0.65);
  font-size: 0.9em;
}
.oppia-gallery-tile-ratings {
  color: black;
  letter-spacing: 2px;
}

.oppia-gallery-edit-btn {
  font-size: 0.75em;
  margin-top: 10px;
  position: absolute;
  right: 1px;
  top: -9px;
  border-color:transparent;
  background-color: transparent;

}
.oppia-gallery-edit-btn:hover {
  background: transparent;
  border-color: transparent;
  color: green;
}

.oppia-create-exploration-label {
  margin-top: 5px;
}



.carousel-indicators {
  margin-bottom: 120px;
}

.carousel-control .glyphicon-chevron-left,
.carousel-control .glyphicon-chevron-right,
.carousel-control .icon-prev,
.carousel-control .icon-next {
  margin-top: -80px;
}

.oppia-signup-page-title {
  color: #222;
  font-size: 1.6em;
  margin: 0 0 30px 0;
}

.oppia-content {
  margin: 0 auto;
  max-width: 630px;
  -webkit-overflow-scrolling: touch;
  width: 80%;
}

.oppia-alert-blocks {
  left: 20%;
  position: fixed;
  width: 60%;
  z-index: 3000;
}

.oppia-form input.ng-invalid.ng-dirty {
  border: 2px solid #FA787E;
}

.oppia-gallery-frame {
  border-radius: 20px;
  margin: 10px;
  padding: 10px;
  width: 100%;
}

.oppia-grayed {
  color: gray;
  opacity: 0.5;
}

.oppia-help {
  height: 16px;
  width: 16px;
}

.oppia-main-body {
  height: 100%;
  margin: 0 auto;
  min-height: 100%;
}

.oppia-cc-icon {
  bottom: 0;
  position: fixed;
  right: 25px;
}

.oppia-wide-panel {
  border: 1px solid #dde0FF;
  border-radius: 20px;
  width: 100%;
}
.oppia-wide-panel-content, .oppia-forum {
  font-size: large;
  margin: 5px auto;
  min-height: 400px;
  padding: 20px;
}
.oppia-forum {
  margin-top: 0;
}

.oppia-warning {
  background: #F9EDBE;
  width: 80%;
  max-width: 700px;
}
.oppia-warning-chevron {
  font-size: 1em;
  padding-left: 4px;
  padding-top: 4px;
}

.oppia-placeholder {
  color: #888;
  font-style: italic;
}

.oppia-save-publish-button-icon {
  height: 18px;
  margin: 0 0 2px 0;
  width: 18px;
}

.oppia-state-name-container {
  background: #eee;
  border-bottom-left-radius: 5px;
  margin: 2px 7px;
  padding: 6px;
}

.oppia-editor-cards-container {
  margin: auto;
  max-width: 700px;
}
.oppia-editor-card-with-avatar {
  background: rgb(255,255,255);
  margin-left: auto;
  margin-right: auto;
  margin-top: 20px;
  max-width: 700px;
  padding: 0;
}

.oppia-editor-card {
  background: rgb(255,255,255);
  margin-left: auto;
  margin-right: auto;
  margin-top: 30px;
  max-width: 800px;
  padding: 32px;
  padding-bottom: 40px;
}

.oppia-editor-avatar {
  height: 24px;
  left: -43px;
  position: absolute;
  width: 24px;
}

pre.oppia-pre-wrapped-text {
  white-space: pre-wrap;
}

.oppia-pre-avatar-oppia, .oppia-pre-avatar-user {
  position: relative;
}
.oppia-pre-avatar-oppia::before, .oppia-pre-avatar-user::before {
  background-size: 24px 24px;
  content: "";
  height: 24px;
  left: -42px;
  position: absolute;
  width: 24px;
}
.oppia-pre-avatar-oppia::before {
  background-image: url('/images/general/oppia_black_48px.png');
  top: 2px;
}
.oppia-pre-avatar-user::before {
  background-image: url('/images/general/user_mint_48px.png');
  top: 8px;
}

.oppia-editor-card-body {
  position: relative;
}
.oppia-editor-card-body h3 {
  font-size: 1.8em;
  margin: 0;
}
.oppia-editor-card-body form {
  margin: 0;
}

.oppia-editor-card-section-container {
  background: rgba(5,140,166,0.1);
  padding-bottom: 1px;
  padding-top: 5px;
}

.oppia-editor-card-section {
  padding: 20px 50px 20px 65px;
}

.oppia-state-content {
  min-height: 20px;
  padding: 5px 0 15px 10px;
}

.oppia-state-content-display {
  padding: 4px;
  text-align: left;
  max-width: 585px;
}

.oppia-prevent-selection {
  -moz-user-select: none;
  -ms-user-select: none;
  -webkit-user-select: none;
}

.oppia-save-state-item-button {
  margin-left: 5px;
}

.oppia-editable-section {
  cursor: pointer;
  position: relative;
  -webkit-transition: all 200ms;
  transition: all 200ms;
}

.oppia-editable-section:hover {
  -webkit-transition: all 200ms;
  transition: all 200ms;
}

.oppia-editable-section:hover .oppia-state-content-display,
.oppia-editable-section:hover .oppia-rule-preview {
  background: #eee;
  border-radius: 4px;
}

.oppia-editable-section:hover .oppia-interaction-preview {
  background: rgba(5, 140, 166, 0.5);
  border-radius: 4px;
}

.oppia-interaction-preview {
  opacity: 0.5;
  padding: 4px;
}

.oppia-editor-edit-icon {
  font-size: 16px;
  opacity: 0.2;
  position: absolute;
  right: -20px;
  top: 5px;
  -webkit-transition: all 200ms;
  transition: all 200ms;
}

.oppia-editable-section:hover .oppia-editor-edit-icon {
  opacity: 0.8;
}

.oppia-click-to-start-editing {
  height: 100%;
  position: absolute;
  width: 100%;
  z-index: 50;
}

.oppia-editor-trash-icon {
  opacity: 0.2;
  -webkit-transition: all 200ms;
  transition: all 200ms;
}

.oppia-editor-trash-icon:hover {
  opacity: 0.8;
  cursor: pointer;
}

/* Styles for the state graph vizualization. */

.oppia-state-graph-container {
  border-radius: 4px;
  border: 1px solid #ccc;
  height: 400px;
  overflow-y: hidden;
  position: relative;
}

/* Styles for the statistics page. */

.oppia-back-arrow {
  float: left;
  margin-right: 5px;
}

.oppia-nested-link {
  color: #0844aa;
  cursor: pointer;
}

.oppia-nested-link:hover {
  color: #3f2c76;
  text-decoration: underline;
}

.oppia-add-interaction-button,
.oppia-add-response-button {
  background-color: rgba(5,140,166,0.9);
  border: 0;
  border-radius: 0;
  color: white;
  opacity: 0.9;
  padding: 7px;
  width: 100%;
}

.oppia-add-interaction-button:active,
.oppia-add-interaction-button:focus,
.oppia-add-interaction-button:hover,
.oppia-add-response-button:active,
.oppia-add-response-button:focus,
.oppia-add-response-button:hover {
  background-color: rgba(5,140,166,1);
  color: white;
  opacity: 1;
}

.oppia-add-rule-button {
  background-color: rgba(165,165,165,0.9);
  border: 0;
  border-radius: 0;
  color: white;
  opacity: 0.9;
  padding: 7px;
  width: 100%;
}

.oppia-add-rule-button:active,
.oppia-add-rule-button:focus,
.oppia-add-rule-button:hover {
  background-color: rgba(165,165,165,1);
  color: white;
  opacity: 1;
}

/* Workaround to ensure that single-line paragraphs comprising multiple-choice
   options are displayed inline. */
.oppia-multiple-choice-rule p {
  display: inline;
}
.oppia-multiple-choice-rule p::before {
  content: ' ';
}

.oppia-interaction-tile {
  cursor: pointer;
  display: inline-block;
  margin: 5px;
  outline: 1px solid #aaa;
  vertical-align: top;
  width: 30%;
}
.oppia-interaction-tile:hover {
  outline: 2px solid #05A69A;
}
.oppia-interaction-tile-name {
  border-top: 1px solid #ccc;
  padding: 3px 0;
  position: relative;
  text-align: center;
}
.oppia-interaction-customization-label {
  font-size: 1em;
  font-weight: bold;
  padding-bottom: 6px;
}

.oppia-small-delete-button {
  padding-top: 3px;
}

.oppia-delete-interaction-button,
.oppia-close-popover-button {
  background: none;
  border: 0;
  color: #000;
  cursor: pointer;
  height: 20px;
  opacity: 0.5;
  position: absolute;
  right: 8px;
  top: 8px;
  width: 30px;
}
.oppia-delete-response-button,
.oppia-delete-rule-button {
  cursor: pointer;
  opacity: 0.5;
  position: absolute;
  right: 8px;
  top: 8px;
  width: 20px;
}
.oppia-delete-interaction-button:hover,
.oppia-close-popover-button:hover,
.oppia-delete-response-button:hover,
.oppia-delete-rule-button:hover {
  opacity: 1;
}

.oppia-graph-resize-button {
  border: 0;
  padding: 9px 10px 6px 10px;
  position: absolute;
  right: 2px;
  top: 2px;
}

.nav-pills > li > a.oppia-rule-tab {
  background: rgba(0,0,0,0.05);
  border-radius: 0;
  border-bottom: 1px solid #f0f0f0;
  color: #444;
  padding: 7px 15px;
  width: 100%;
}
.nav-pills > li > a.oppia-rule-tab-disabled {
  cursor: default;
}
.nav-pills > li:hover > a.oppia-rule-tab {
  background: rgba(0,0,0,0.1);
}
.nav-pills > li:hover > a.oppia-rule-tab-disabled {
  background: rgba(0,0,0,0.05);
}
.nav-pills > li.active > a.oppia-rule-tab-active {
  background: rgba(5,140,166,0.1);
  border-right: 0;
  color: #333;
}

.oppia-default-rule-tab {
  border-left: 1px solid #ddd;
}

.oppia-rule-body-container {
  padding-left: 0;
  padding-right: 0;
  width: 100%;
}

.oppia-readonly-rule-tile {
  border-radius: 4px;
  margin-bottom: 0;
  margin-left: 0;
  padding: 4px;
}

.oppia-readonly-rule-tile img, .oppia-rule-tab img {
  max-height: 50px;
}

.oppia-rule-dest-link {
  margin-left: 5px;
  position: absolute;
  width: 400px;
  /* This must be larger than the z-index in
     .oppia-interactive-section-click-handler, so that the rule does not
     switch to edit mode when the destination link is clicked. */
  z-index: 200;
}

.oppia-rule-save-cancel-buttons {
  margin-bottom: 5px;
  margin-top: 2px;
}

.oppia-rule-block {
  background-color: white;
  border-top: 1px solid #ccc;
  border-left: 1px solid #ccc;
  border-right: 1px solid #ccc;
}

.oppia-rule-block.active {
  box-shadow: 0 1px 3px rgba(0,0,0,0.12), 0 1px 2px rgba(0,0,0,0.24);
  margin: -2px;
  z-index: 1;
}

.oppia-response-header-block {
  overflow: hidden;
  padding-left: 24px;
  white-space: nowrap;
  width: 640px;
}

.oppia-response-header {
  float: left;
  overflow: hidden;
  text-overflow: ellipsis;
  white-space: nowrap;
  width: 500px;
}

.oppia-rule-header {
  color: rgb(120, 120, 120);
  overflow: hidden;
  padding-left: 0;
  text-overflow: ellipsis;
  white-space: nowrap;
}

.oppia-rule-sort-handle {
  cursor: move;
  left: 10px;
  margin-left: 5px;
  opacity: 0.3;
  position: absolute;
  top: 6px;
  width: 25px;
  /* This is needed for the sort handle to be above the rule tile. */
  z-index: 1;
}

.oppia-rule-edit-feedback {
  position: relative;
}

.oppia-rule-details-header {
  margin-bottom: 6px;
}

.about-tabs {
  margin-bottom: 0;
}

table.oppia-padded-table {
  border: 1px solid black;
  padding: 5px;
}
table.oppia-padded-table th, table.oppia-padded-table td {
  border: 1px solid black;
  padding: 5px;
}

/* Styles for parameter labels. */
oppia-parameter {
  background-color: #18447E;
  border-radius: .25em;
  color: white;
  display: inline;
  font-size: 75%;
  font-weight: bold;
  line-height: 1;
  margin: auto 4px;
  padding: .2em .6em .3em;
  text-align: center;
  vertical-align: baseline;
  white-space: nowrap;
}

.oppia-param-arrow-button {
  border: 0;
  font-size: 14px;
  padding: 0;
}

.oppia-tutorial-tooltip {
  min-width: 400px !important;
}

.oppia-post-tutorial-popover {
   display: block;
   left: -77px;
   top: 40px;
   width: 200px;
}

/* Hide the search icon in the rule destination dropdown. */
.oppia-rule-dest-select2 .select2-search input {
  background: none;
}

.oppia-dashboard-row {
  cursor: pointer;
}
.oppia-dashboard-row:hover {
  background: #eee;
}
.oppia-dashboard-row-recent {
  background: #fff4ca;
  cursor: pointer;
}
.oppia-dashboard-row-recent:hover {
  background: #ffe279;
}

.oppia-dashboard-status-green {
  color: #05a69a;
  font-weight: bold;
  text-transform: capitalize;
}

.oppia-dashboard-status-grey {
  color: #888;
  text-transform: capitalize;
}

.oppia-dashboard-status-orange {
  color: #f7a541;
  font-weight: bold;
  text-transform: capitalize;
}

.oppia-dashboard-tile-metadata-parent {
  float: right;
  padding-top: 15px;
  width: 30%;
}

.oppia-dashboard-tile-metadata {
  border-left-color: #DADADA;
  border-left-style: ridge;
  border-left-width: thin;
  color: #888;
  font-size: 0.85em;
  height: 85px;
  margin-left: 10px;
  padding-left: 20px;
  padding-right: 30px;
}

md-card.oppia-dashboard-tile {
  background-color: #fff;
  border-bottom: 1px solid #ccc;
  color: #888;
  height: 120px;
  margin: 0;
  padding: 0;
  position: relative;
}

ul.oppia-dashboard-tiles {
  list-style-type: none;
  margin-top: 30px;
  padding-left: 0;
}

.oppia-large-modal-window .modal-dialog {
  max-width: 900px;
  width: 80%;
}
.oppia-large-modal-window .modal-body {
  height: 60vh;
}

.oppia-embed-modal-code {
  background-color: #fcfcfc;
  border: 1px solid #d9d9d9;
  border-radius: 4px;
  display: inline-block;
  padding: 10px;
}

.oppia-embed-modal-code:hover {
  background-color: #f9f9f9;
}

.oppia-vcenter {
  display: table-cell;
  float: none;
  vertical-align: middle;
}

.oppia-disabled-link {
  opacity: 0.6;
  pointer-events: none;
}

/* Splash page. */

.oppia-splash-search-form {
  margin-top: 10px;
  padding-right: 0;
}

.oppia-splash-search-input {
  background: #04857c;
  border: 1px solid #018c7f;
  border-radius: 0;
  color: white;
  font-size: 15px;
  height: 34px;
}

.oppia-splash-search-input.btn {
  color: rgba(255,255,255,0.7);
}

.oppia-splash-search-input.btn:hover {
  color: #fff;
}

.oppia-splash-search-input::-webkit-input-placeholder {
  color: rgba(255,255,255,0.7);
}
.oppia-splash-search-input:-moz-placeholder {
  color: rgba(255,255,255,0.7);
}
.oppia-splash-search-input::-moz-placeholder {
  color: rgba(255,255,255,0.7);
}
.oppia-splash-search-input:-ms-input-placeholder {
  color: rgba(255,255,255,0.7);
}

.oppia-splash-search-icon {
  background: #04857c;
  border: 1px solid #018c7f;
  color: rgba(255,255,255,0.7);
}

/* CSS3 Animations */
@-ms-keyframes spin {
  from { -ms-transform: rotate(0deg); }
  to { -ms-transform: rotate(360deg); }
}
@-moz-keyframes spin {
  from { -moz-transform: rotate(0deg); }
  to { -moz-transform: rotate(360deg); }
}
@-webkit-keyframes spin {
  from { -webkit-transform: rotate(0deg); }
  to { -webkit-transform: rotate(360deg); }
}
@keyframes spin {
  from { transform: rotate(0deg); }
  to { transform: rotate(360deg); }
}

.oppia-animate-spin {
  -webkit-animation-name: spin;
  -webkit-animation-duration: 1000ms;
  -webkit-animation-iteration-count: infinite;
  -webkit-animation-timing-function: ease-in-out;

  -moz-animation-name: spin;
  -moz-animation-duration: 1000ms;
  -moz-animation-iteration-count: infinite;
  -moz-animation-timing-function: ease-in-out;

  -ms-animation-name: spin;
  -ms-animation-duration: 1000ms;
  -ms-animation-iteration-count: infinite;
  -ms-animation-timing-function: ease-in-out;

  animation-name: spin;
  animation-duration: 1000ms;
  animation-iteration-count: infinite;
  animation-timing-function: ease-in-out;
}

.oppia-gallery-banner-container {
  height: 700px;
  position: fixed;
  top: 56px;
  width: 100%;
  z-index: 0;
}
.oppia-gallery-banner {
  background-position: center;
  background-repeat: no-repeat;
  background-size: cover;
  height: 700px;
  width: 100%;
}
.oppia-gallery-banner-content {
  color: #fff;
  font-family: "Capriola", "Roboto", Arial, sans-serif;
  font-size: 4em;
  position: absolute;
  text-align: center;
  top: 155px;
  width: 100%;
  z-index: 100;
}
@media(max-width: 468px) {
  .oppia-gallery-banner-content {
    font-size: 3em;
    top: 100px;
  }
}

.oppia-gallery-banner-tagline {
  color: #fff;
  font-family: "Capriola", "Roboto", Arial, sans-serif;
  font-size: 2em;
  padding-top: 250px;
}
@media(max-width: 468px) {
  .oppia-gallery-banner-tagline {
    top: 300px;
  }
}

.oppia-gallery-banner-link {
  color: rgba(251, 234, 43, 1);
}
.oppia-gallery-banner-link:hover {
  color: rgba(255, 238, 47, 1);
  text-decoration: none;
}

.oppia-gallery-interstitial {
  background-color: #fff;
  box-shadow: 0 1px 3px rgba(0,0,0,0.12), 0 1px 2px rgba(0,0,0,0.24);
  font-size: 1.6em;
  margin-top: 600px;
  padding-bottom: 45px;
  padding-left: 10px;
  padding-right: 10px;
  padding-top: 45px;
  position: relative;
  text-align: center;
  width: 100%;
  z-index: 3;
}
.oppia-gallery-interstitial-video {
  opacity: 0.85;
  transition: ease-in-out all .2s;
  -webkit-transition: ease-in-out all .2s;
  user-drag: none;
  -moz-user-select: none;
  -webkit-user-drag: none;
}
.oppia-gallery-interstitial-video:hover {
  background-color: #fff;
  box-shadow: 0 1px 3px rgba(0,0,0,0.12), 0 1px 2px rgba(0,0,0,0.24);
  cursor: pointer;
  opacity: 1;
  transition: ease-in-out all .2s;
  -webkit-transition: ease-in-out all .2s;
}

.oppia-gallery-interstitial-content {
  margin-top: 10px;
  text-align: center;
}

.oppia-gallery-interstitial-content > img {
  display: inline-block;
  margin: 10px 40px;
}

.oppia-gallery-modal .modal-body {
  padding: 0;
}
.oppia-gallery-modal .modal-dialog {
  margin-top: 50px;
}

.oppia-gallery-modal-video {
  padding-bottom: 56.25%;
  position: relative;
  width: 100%;
}
.oppia-gallery-modal-video > iframe {
  bottom: 0;
  height: 100%;
  left: 0;
  position: absolute;
  right: 0;
  top: 0;
  width: 100%;
}

.oppia-modal-close {
  cursor: pointer;
  height: 30px;
  position: absolute;
  right: -30px;
  top: -30px;
  width: 30px;
}

oppia-expression-error-tag {
  background-color: #d9534f;
  border-radius: .25em;
  color: white;
  display: inline;
  font-size: 75%;
  font-weight: bold;
  line-height: 1;
  margin: auto 4px;
  padding: .2em .6em .3em;
  text-align: center;
  vertical-align: baseline;
  white-space: nowrap;
}
oppia-expression-error-tag:after {
  content: "Expression parsing error!";
}

/* Adjust the z-index for the tutorial components so that they do not go
   above the navbar.
*/
.ng-joyride-element-static[data-original-title],
div.ng-joyride-title {
  z-index: 999;
}
.ng-joyride.popover.sharp-borders {
  z-index: 1002;
}
div#ng-curtain {
  z-index: 997;
}

.oppia-navbar {
  box-shadow: 0 3px 6px rgba(0,0,0,0.16), 0 3px 6px rgba(0,0,0,0.23);
  cursor: default;
  height: 56px;
  left: -2%;
  padding-left: 2%;
  padding-right: 2%;
  position: fixed;
  width: 104%;
  /* This is larger than the editor tutorial's z-index, but smaller than
     the z-index for Bootstrap modals.
  */
  z-index: 1005;
}

.oppia-top-of-page-padding {
  /* This ensures that content is not tucked behind the fixed navbar. */
  height: 56px;
}
.oppia-navbar-menu {
  margin-left: 10px;
  opacity: 0.9;
  outline-color: transparent;
  padding-top: 20px;
}
.oppia-navbar-menu:hover {
  opacity: 1;
}

.oppia-navbar-brand-name {
  float: left;
  height: 56px;
  line-height: 20px;
  margin-left: -10px;
}

.oppia-logo {
  display: inline-block;
  font-family: "Capriola", "Roboto", Arial, sans-serif;
  font-size: 21px;
  font-weight: 300;
  height: 40px;
  margin-left: 6px;
  margin-top: 9px;
}
.oppia-navbar-profile-dropdown-toggle {
  height: 56px;
  color: #fff;
}
.oppia-navbar-profile > li > a:hover,
.oppia-navbar-profile > li > a:focus,
.oppia-navbar-profile .open > a,
.oppia-navbar-profile .open > a:hover,
.oppia-navbar-profile .open > a:focus {
  background-color: #fff;
  color: #05a69a;
}
.oppia-navbar-profile-dropdown {
  border: 0;
  border-top-left-radius: 0;
  border-top-right-radius: 0;
  margin-top: 0;
}
.oppia-navbar-profile-dropdown > li > a {
  color: #05a69a;
}
.oppia-navbar-profile-dropdown > li > a:hover,
.oppia-navbar-profile-dropdown > li > a:focus {
  background-color: #eee;
  color: #888;
}
.oppia-navbar-profile-picture-container {
  margin-left: 10px;
  text-align: right;
}
.oppia-navbar-profile-picture {
  height: 32px;
  width: 32px;
}
.oppia-navbar-role-indicator {
  background-color: #f7a541;
  border-radius: 20px;
  bottom: 10px;
  height: 15px;
  position: absolute;
  right: 25px;
  width: 15px;
}
.oppia-navbar-role-text {
  bottom: 0;
  color: white;
  font-size: 0.7em;
  font-weight: bold;
  position: absolute;
  right: 3px;
}

.oppia-navbar-dashboard-indicator {
  background-color: #f7a541;
  border-radius: 20px;
  height: 15px;
  position: absolute;
  right: 25px;
  top: 8px;
  width: 15px;
}
.oppia-navbar-dashboard-indicator-text {
  bottom: 0;
  color: white;
  font-size: 0.7em;
  font-weight: bold;
  position: absolute;
  right: 4px;
}

.oppia-select {
  background: white;
  border: #ddd solid 1px;
  border-radius: 4px;
  color: #555;
  padding: 5px;
}

.oppia-feedback-tab-row {
  cursor: pointer;
}
.oppia-feedback-tab-row:hover {
  background: #eee;
}

.oppia-editor-sidebar {
  max-width: 500px;
  padding: 7px 5px 0 5px;
  position: absolute;
  right: 15px;
  top: 28px;
  width: 100%;
}
.oppia-editor-sidebar accordion .panel {
  border-radius: 0;
}
.oppia-editor-sidebar accordion .panel .panel-heading {
  background-color: #ddd;
  border-radius: 0;
  padding: 3px 10px;
}
.oppia-editor-sidebar accordion .panel .panel-title {
  font-weight: bold;
}
.oppia-editor-sidebar accordion .panel .panel-body {
  border-radius: 0;
  padding-right: 25px;
}
.oppia-editor-sidebar-section-header {
  background-color: #ddd;
  font-size: 0.75em;
  font-weight: bold;
  padding: 3px 10px;
}
.oppia-editor-sidebar-section-body {
  background-color: #fff;
  margin-bottom: 5px;
  padding-right: 25px;
  padding: 0 10px;
}

.oppia-exploration-warnings-indicator {
  border-style: inset;
  border-width: 0 9px 14px 9px;
  bottom: 10px;
  font-size: 0.7em;
  font-weight: bold;
  height: 0;
  position: absolute;
  right: 5px;
  width: 0;
}
.oppia-exploration-warnings-error-color {
  border-color: transparent transparent rgb(244,244,15) transparent;
  color: #333;
}
.oppia-exploration-warnings-critical-color {
  border-color: transparent transparent rgb(231,15,15) transparent;
  color: #fff;
}
.oppia-exploration-warnings-count {
  margin-left: -3px;
}
.dropdown-menu.oppia-exploration-warnings-box {
  background: #fcf8e3;
}
.oppia-exploration-warnings-header {
  font-size: 0.8em;
  font-weight: bold;
  margin: 0 5px;
}
.oppia-exploration-warnings-text {
  font-size: 0.9em;
  padding: 2px 5px;
  width: 250px;
}
.oppia-exploration-warnings-separator {
  margin: 0;
}

/* Adding multilevel submenu functionality to Bootstrap's dropdown
    See http://bootsnipp.com/snippets/featured/multi-level-dropdown-menu-bs3
*/
.oppia-dropdown-submenu {
  position: relative;
}

.oppia-dropdown-submenu > .dropdown-menu {
  border-radius: 0 6px 6px 6px;
  left: 100%;
  margin-top: -6px;
  margin-left: -1px;
  -moz-border-radius: 0 6px 6px;
  top: 0;
  -webkit-border-radius: 0 6px 6px 6px;
}

.oppia-dropdown-submenu:hover > .dropdown-menu {
  display: block;
}

.oppia-dropdown-submenu > a:after {
  border-color: transparent;
  border-style: solid;
  border-width: 5px 0 5px 5px;
  border-left-color: #ccc;
  content: " ";
  display: block;
  float: right;
  height: 0;
  margin-top: 5px;
  margin-right: -10px;
  width: 0;
}

.oppia-dropdown-submenu:hover > a:after {
  border-left-color: #fff;
}

.oppia-dropdown-submenu.pull-left {
  float: none;
}

.oppia-dropdown-submenu.pull-left > .dropdown-menu {
  border-radius: 6px 0 6px 6px;
  left: -100%;
  margin-left: 10px;
  -moz-border-radius: 6px 0 6px 6px;
  -webkit-border-radius: 6px 0 6px 6px;
}


.oppia-profile-picture-crop-area {
  background: #E4E4E4;
  height: 350px;
  margin-top: 20px;
  position: relative;
  width: 500px;
}
.oppia-profile-picture-reset-button {
  position: absolute;
  right: -50px;
  top: 0;
}

.oppia-page-cards-container {
  margin: auto;
  max-width: 95%;
  position: relative;
  width: 660px;
}
.oppia-page-card {
  background: rgb(255,255,255);
  margin-left: auto;
  margin-right: auto;
  margin-bottom: 30px;
  margin-top: 40px;
  padding: 30px 55px;
}
.oppia-page-card li {
  margin-bottom: 10px;
}

.oppia-dashboard-container {
  max-width: 800px;
  margin-left: auto;
  margin-right: auto;
  margin-top: 60px;
  margin-bottom: 30px;
}

.oppia-notifications-dashboard-card {
  padding: 15px 40px;
}

.oppia-about-anchor {
  display: block;
  position: relative;
  top: -70px;
  visibility: hidden;
}

.oppia-about-right-menu {
  left: 50%;
  margin-left: 360px;
  position: fixed;
  top: 100px;
  width: 300px;
}

.oppia-about-right-menu p {
  line-height: 1;
  margin: 0.5em 0;
}
.oppia-about-right-menu ul {
  list-style-type: none;
  padding-left: 20px;
}

/* Hide the 'Skip' icon on the editor tutorial. */
.skipBtn .glyphicon-ban-circle {
  display: none;
}

.oppia-page-heading {
  margin-bottom: 5px;
}

.oppia-page-heading-subtext {
  font-size: smaller;
  opacity: 0.7;
}

@media(max-width: 800px) {
  .oppia-page-heading, .oppia-page-heading-subtext {
    margin-left: 30px;
  }
}

.oppia-rating-star-active {
  color: #FFD700;
}

.oppia-transition-200 {
  -webkit-transition: all 200ms;
  transition: all 200ms;
}

/* Styles for the feedback popover component in the learner view. */
.oppia-feedback-popover-submit-btn-enabled {
  color: #05a69a;
}
.oppia-feedback-popover-textarea {
  border: 1px solid rgba(0,0,0,0.2);
  margin-top: 4px;
  padding: 4px;
  resize: none;
  width: 245px;
}

.oppia-rte-toolbar-image {
  padding-bottom: 8px;
  padding-top: 8px;
}

.ta-scroll-window.oppia-rte-content {
  width: 100%;
}

.ta-editor.form-control.oppia-rte-content, .ta-scroll-window.form-control.oppia-rte-content {
  min-height: 80px;
  height: auto;
  overflow: auto;
  font-family: inherit;
  font-size: 100%;
}

.form-control.oppia-rte-content > .ta-bind {
  height: auto;
  min-height: 80px;
}

<<<<<<< HEAD
/* Styles for gadget panels and editor. */

.oppia-gadget-tile {
  cursor: pointer;
  display: inline-block;
  margin: 5px;
  outline: 1px solid #aaa;
  vertical-align: top;
  width: 25%;
}
.oppia-gadget-tile:hover {
  outline: 2px solid #05A69A;
}
.oppia-gadget-tile-name {
  border-top: 1px solid #ccc;
  padding: 3px 0;
  position: relative;
  text-align: center;
}

.oppia-gadget-customization-editor label {
  font-weight: normal;
}

.oppia-right-editor-gadget-panel,
.oppia-left-editor-gadget-panel,
.oppia-bottom-editor-gadget-panel {
  border: 1px solid silver;
  color: #fff;
  padding: 4px;
  position: absolute;
}

.oppia-bottom-editor-gadget-panel {
  left: 37%;
  max-height: 135px;
  max-width: 400px;
  min-width: 150px;
  position: relative;
  top: 95%;
}

.oppia-right-editor-gadget-panel {
  left: 50%;
  margin-left: 355px;
  top: 35px;
  width: 150px;
}

.oppia-left-editor-gadget-panel {
  margin-right: 355px;
  right: 50%;
  top: 35px;
  width: 150px;
}

.oppia-gadget-delete-icon,
.oppia-gadget-edit-icon,
.oppia-gadget-rename-icon {
  cursor: pointer;
  position: absolute;
  width: 20px;
  z-index: 1;
}

.oppia-gadget-delete-icon,
.oppia-gadget-rename-icon {
  right: 0;
  top: 4px;
}

.oppia-gadget-rename-icon {
  right: 20px
}

.oppia-gadget-edit-icon {
  color: #636363;
  /*TODO(vjoisar):to be changed after finalized specs */
  display: none;
  position: absolute;
  right: 0;
  top: 80%;
}

.oppia-gadget-content {
  background: #fff;
}

.oppia-insert-gadget-button,
.oppia-gadget-name {
  background: #5cb85c;
  color: #fff;
  font-size: small;
  height: 25px;
  overflow: hidden;
  text-overflow: ellipsis;
  white-space: nowrap;
  padding-right: 40px;
}

.oppia-insert-gadget-button {
  background: inherit;
  color: #000;
  cursor: pointer;
  padding-right: 0;
}

.oppia-gadget-dropdown-toggle {
  border-bottom: 1px solid silver;
  border-left: 1px solid silver;
  color: gray;
  height: 25px;
  padding: 0 5px;
  position: absolute;
  right: 0;
  top: 0;
  width: 25px;
}

.oppia-rename-gadget-form {
  background-color: white;
  border-bottom: 1px solid gray;
  color: rgba(0, 0, 0, 0.73);
  height: 55px;
  margin-bottom: 100%;
  position: absolute;
  z-index: 1;
}

.oppia-rename-gadget-form input {
  width: 140px;
}

.oppia-gadget-outer-container {
  position: relative;
}

.oppia-gadget-preview-container {
  cursor: pointer;
}

.oppia-gadget-name-panel,
.oppia-gadget-state-visibility-panel {
  border-top: 1px solid gray;
  padding: 10px 0;
}

.oppia-gadget-state-visibility-panel {
  border-bottom: 1px solid gray;
  margin-bottom: 10px;
  /* To clear the float */
  overflow: auto;
  width: 100%;
}

.oppia-gadget-state-visible-title {
  color: rgba(0, 0, 0, 0.73);
  display: block;
  font-weight: normal;
}

.oppia-gadget-state-visible-input-label {
  float: left;
  margin-left: 10px;
}

.oppia-hidden-gadgets-container {
  background: #fff;
  color: #fff;
  left: -9999px;
  min-height: 150px;
  padding: 5px;
  position: absolute;
  width: 140px;
}

.oppia-hidden-gadgets-container .oppia-gadget-name {
  cursor: pointer;
  margin-bottom: 5px;
}

.oppia-gadget-dropdown-toggle:hover .oppia-hidden-gadgets-container {
  left: 24px;
  top: 0;
}

.oppia-hidden-gadget,
.oppia-visible-gadgets-container {
  position: relative;
=======
/* Styles for the editor training interfaces. */

.preview-conversation-skin-card-row-container {
  margin-bottom: 17px;
  table-layout: fixed;
  width: 100%;
}

.preview-conversation-skin-card-row {
  margin-bottom: 20px;
  margin-top: 20px;
  width: 100%;
}

.preview-conversation-skin-row-avatar {
  padding-right: 10px;
  width: 30px;
}

.preview-conversation-skin-row-avatar-img {
  height: 24px;
  max-width: 24px;
}

.preview-conversation-skin-oppia-content {
  padding-left: 15px;
  padding-top: 2px;
}

.preview-conversation-skin-learner-input {
  padding-left: 15px;
}

md-card.preview-conversation-skin-inline-interaction {
  background-color: #f6f6f6;
  border-bottom-left-radius: 2px;
  border-bottom-right-radius: 2px;
  border-top-left-radius: 0;
  border-top-right-radius: 0;
  border-top: 1px solid rgba(0,0,0,0.1);
  margin: -20px auto;
  max-width: 560px;
}

md-card.preview-conversation-skin-supplemental-card {
  background-color: #f6f6f6;
  margin: -5px 0;
  max-width: 560px;
}

.preview-conversation-skin-supplemental-interaction {
  margin: 0 auto;
  max-width: 560px;
}

.trained-feedback-selection-form-container {
  margin-top: -5px;
}

.trained-feedback-selection-container {
  border-bottom: thin solid #EEEEEE;
  margin-bottom: 5px;
}

.trained-feedback-selection-container md-input-group.md-default-theme label {
  border-bottom: 0;
}

.trained-feedback-selection {
  background: none;
  border: none;
  color: rgba(0,0,0,0.5);
  margin: 0;
  padding-left: 0;
  padding-top: 9px;
  text-align: left;
  /* This is needed so that images stay bounded by the container in Firefox. */
  width: 100%;
}

.trained-feedback-selection:hover {
  color: #00897B;
>>>>>>> 909f63a8
}<|MERGE_RESOLUTION|>--- conflicted
+++ resolved
@@ -2053,7 +2053,6 @@
   min-height: 80px;
 }
 
-<<<<<<< HEAD
 /* Styles for gadget panels and editor. */
 
 .oppia-gadget-tile {
@@ -2243,7 +2242,7 @@
 .oppia-hidden-gadget,
 .oppia-visible-gadgets-container {
   position: relative;
-=======
+
 /* Styles for the editor training interfaces. */
 
 .preview-conversation-skin-card-row-container {
@@ -2326,5 +2325,4 @@
 
 .trained-feedback-selection:hover {
   color: #00897B;
->>>>>>> 909f63a8
 }