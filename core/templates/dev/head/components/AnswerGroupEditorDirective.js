// Copyright 2015 The Oppia Authors. All Rights Reserved.
//
// Licensed under the Apache License, Version 2.0 (the "License");
// you may not use this file except in compliance with the License.
// You may obtain a copy of the License at
//
//      http://www.apache.org/licenses/LICENSE-2.0
//
// Unless required by applicable law or agreed to in writing, software
// distributed under the License is distributed on an "AS-IS" BASIS,
// WITHOUT WARRANTIES OR CONDITIONS OF ANY KIND, either express or implied.
// See the License for the specific language governing permissions and
// limitations under the License.

/**
 * @fileoverview Directive for the answer group editor.
 */

oppia.directive('answerGroupEditor', [function() {
  return {
    restrict: 'E',
    scope: {
      isEditable: '=',
      displayFeedback: '=',
      getOnSaveAnswerGroupDestFn: '&onSaveAnswerGroupDest',
      getOnSaveAnswerGroupFeedbackFn: '&onSaveAnswerGroupFeedback',
      getOnSaveAnswerGroupRulesFn: '&onSaveAnswerGroupRules',
      outcome: '=',
      suppressWarnings: '&',
      rules: '='
    },
    templateUrl: 'inline/answer_group_editor',
    controller: [
      '$scope', 'stateInteractionIdService', 'responsesService',
      'editorContextService', 'alertsService', 'INTERACTION_SPECS',
      'CLASSIFIER_RULESPEC_STR',
      function(
          $scope, stateInteractionIdService, responsesService,
          editorContextService, alertsService, INTERACTION_SPECS,
          CLASSIFIER_RULESPEC_STR) {
        $scope.rulesMemento = null;
        $scope.activeRuleIndex = responsesService.getActiveRuleIndex();
        $scope.editAnswerGroupForm = {};

        $scope.getAnswerChoices = function() {
          return responsesService.getAnswerChoices();
        };
        $scope.answerChoices = $scope.getAnswerChoices();

        // Updates answer choices when the interaction requires it -- e.g.,
        // the rules for multiple choice need to refer to the multiple choice
        // interaction's customization arguments.
        // TODO(sll): Remove the need for this watcher, or make it less ad hoc.
        $scope.$on('updateAnswerChoices', function() {
          $scope.answerChoices = $scope.getAnswerChoices();
        });

        $scope.getCurrentInteractionId = function() {
          return stateInteractionIdService.savedMemento;
        };

        $scope.$on('externalSave', function() {
          if ($scope.isRuleEditorOpen()) {
            $scope.saveRules();
          }
        });

        var getDefaultInputValue = function(varType) {
          // TODO(bhenning): Typed objects in the backend should be required to
          // provide a default value specific for their type.
          switch (varType) {
            default:
            case 'Null':
              return null;
            case 'Boolean':
              return false;
            case 'Real':
            case 'Int':
            case 'NonnegativeInt':
              return 0;
            case 'CodeString':
            case 'UnicodeString':
            case 'NormalizedString':
            case 'MathLatexString':
            case 'Html':
            case 'SanitizedUrl':
            case 'Filepath':
            case 'LogicErrorCategory':
              return '';
            case 'CodeEvaluation':
              return {
                code: getDefaultInputValue('UnicodeString'),
                error: getDefaultInputValue('UnicodeString'),
                evaluation: getDefaultInputValue('UnicodeString'),
                output: getDefaultInputValue('UnicodeString')
              };
            case 'CoordTwoDim':
              return [
                getDefaultInputValue('Real'),
                getDefaultInputValue('Real')];
            case 'ListOfUnicodeString':
            case 'SetOfUnicodeString':
            case 'SetOfHtmlString':
              return [];
            case 'MusicPhrase':
              return [];
            case 'CheckedProof':
              return {
                assumptions_string: getDefaultInputValue('UnicodeString'),
                correct: getDefaultInputValue('Boolean'),
                proof_string: getDefaultInputValue('UnicodeString'),
                target_string: getDefaultInputValue('UnicodeString')
              };
            case 'LogicQuestion':
              return {
                arguments: [],
                dummies: [],
                top_kind_name: getDefaultInputValue('UnicodeString'),
                top_operator_name: getDefaultInputValue('UnicodeString')
              };
            case 'Graph':
              return {
                edges: [],
                isDirected: getDefaultInputValue('Boolean'),
                isLabeled: getDefaultInputValue('Boolean'),
                isWeighted: getDefaultInputValue('Boolean'),
                vertices: []
              };
            case 'NormalizedRectangle2D':
              return [
                [getDefaultInputValue('Real'), getDefaultInputValue('Real')],
                [getDefaultInputValue('Real'), getDefaultInputValue('Real')]];
            case 'ImageRegion':
              return {
                area: getDefaultInputValue('NormalizedRectangle2D'),
                regionType: getDefaultInputValue('UnicodeString')
              };
            case 'ImageWithRegions':
              return {
                imagePath: getDefaultInputValue('Filepath'),
                labeledRegions: []
              };
            case 'ClickOnImage':
              return {
                clickPosition: [
                  getDefaultInputValue('Real'), getDefaultInputValue('Real')],
                clickedRegions: []
              };
          }
        };

        $scope.addNewRule = function() {
          // Build an initial blank set of inputs for the initial rule.
          var interactionId = $scope.getCurrentInteractionId();
          var ruleDescriptions = (
            INTERACTION_SPECS[interactionId].rule_descriptions);
          var ruleTypes = Object.keys(ruleDescriptions);
          var ruleType = null;
          for (var i = 0; i < ruleTypes.length; i++) {
<<<<<<< HEAD
            if (ruleTypes[i] != CLASSIFIER_RULESPEC_STR) {
=======
            if (ruleTypes[i] !== FUZZY_RULE_TYPE) {
>>>>>>> d76f7c59
              ruleType = ruleTypes[i];
              break;
            }
          }
          if (!ruleType) {
            // This should never happen. An interaction must have more than just
            // a classifier, as verified in a backend test suite:
            //   extensions.interactions.base_test.InteractionUnitTests.
            return;
          }
          var description = ruleDescriptions[ruleType];

          var PATTERN = /\{\{\s*(\w+)\s*(\|\s*\w+\s*)?\}\}/;
          var inputs = {};
          while (description.match(PATTERN)) {
            var varName = description.match(PATTERN)[1];
            var varType = description.match(PATTERN)[2];
            if (varType) {
              varType = varType.substring(1);
            }

            inputs[varName] = getDefaultInputValue(varType);
            description = description.replace(PATTERN, ' ');
          }

          // Save the state of the rules before adding a new one (in case the
          // user cancels the addition).
          $scope.rulesMemento = angular.copy($scope.rules);

          // TODO(bhenning): Should use functionality in ruleEditor.js, but move
          // it to responsesService in StateResponses.js to properly form a new
          // rule.
          $scope.rules.push({
            inputs: inputs,
            rule_type: ruleType
          });
          $scope.changeActiveRuleIndex($scope.rules.length - 1);
        };

        $scope.deleteRule = function(index) {
          $scope.rules.splice(index, 1);
          $scope.saveRules();

          if ($scope.rules.length === 0) {
            alertsService.addWarning(
              'All answer groups must have at least one rule.');
          }
        };

        $scope.cancelActiveRuleEdit = function() {
          $scope.rules.splice(0, $scope.rules.length);
          for (var i = 0; i < $scope.rulesMemento.length; i++) {
            $scope.rules.push($scope.rulesMemento[i]);
          }
          $scope.saveRules();
        };

        $scope.saveRules = function() {
          $scope.changeActiveRuleIndex(-1);
          $scope.rulesMemento = null;
          $scope.getOnSaveAnswerGroupRulesFn()($scope.rules);
        };

        $scope.changeActiveRuleIndex = function(newIndex) {
          responsesService.changeActiveRuleIndex(newIndex);
          $scope.activeRuleIndex = responsesService.getActiveRuleIndex();
          $scope.getOnSaveAnswerGroupRulesFn()($scope.rules);
        };

        $scope.openRuleEditor = function(index) {
          if (!$scope.isEditable) {
            // The rule editor may not be opened in a read-only editor view.
            return;
          }
          $scope.rulesMemento = angular.copy($scope.rules);
          $scope.changeActiveRuleIndex(index);
        };

        $scope.isRuleEditorOpen = function() {
          return $scope.activeRuleIndex !== -1;
        };

        $scope.$on('onInteractionIdChanged', function() {
          if ($scope.isRuleEditorOpen()) {
            $scope.saveRules();
          }
          $scope.$broadcast('updateAnswerGroupInteractionId');
          $scope.answerChoices = $scope.getAnswerChoices();
        });
      }
    ]
  };
}]);<|MERGE_RESOLUTION|>--- conflicted
+++ resolved
@@ -157,11 +157,7 @@
           var ruleTypes = Object.keys(ruleDescriptions);
           var ruleType = null;
           for (var i = 0; i < ruleTypes.length; i++) {
-<<<<<<< HEAD
             if (ruleTypes[i] != CLASSIFIER_RULESPEC_STR) {
-=======
-            if (ruleTypes[i] !== FUZZY_RULE_TYPE) {
->>>>>>> d76f7c59
               ruleType = ruleTypes[i];
               break;
             }
