--- conflicted
+++ resolved
@@ -550,23 +550,6 @@
 }]);
 
 oppia.factory('rteHelperService', [
-<<<<<<< HEAD
-    '$filter', '$log', 'RTE_COMPONENT_SPECS', 'oppiaHtmlEscaper',
-    function($filter, $log, RTE_COMPONENT_SPECS, oppiaHtmlEscaper) {
-
-  var _RICH_TEXT_COMPONENTS = [];
-
-  Object.keys(RTE_COMPONENT_SPECS).sort().forEach(function(componentId) {
-    _RICH_TEXT_COMPONENTS.push({
-      backendName: RTE_COMPONENT_SPECS[componentId].backend_name,
-      customizationArgSpecs: angular.copy(
-        RTE_COMPONENT_SPECS[componentId].customization_arg_specs),
-      name: RTE_COMPONENT_SPECS[componentId].frontend_name,
-      iconDataUrl: RTE_COMPONENT_SPECS[componentId].icon_data_url,
-      isComplex: RTE_COMPONENT_SPECS[componentId].is_complex,
-      requiresFs: RTE_COMPONENT_SPECS[componentId].requires_fs,
-      tooltip: RTE_COMPONENT_SPECS[componentId].tooltip
-=======
   '$filter', '$log', 'RTE_COMPONENT_SPECS', 'oppiaHtmlEscaper',
   function($filter, $log, RTE_COMPONENT_SPECS, oppiaHtmlEscaper) {
     var _RICH_TEXT_COMPONENTS = [];
@@ -579,9 +562,9 @@
         name: RTE_COMPONENT_SPECS[componentId].frontend_name,
         iconDataUrl: RTE_COMPONENT_SPECS[componentId].icon_data_url,
         isComplex: RTE_COMPONENT_SPECS[componentId].is_complex,
+        requiresFs: RTE_COMPONENT_SPECS[componentId].requires_fs,
         tooltip: RTE_COMPONENT_SPECS[componentId].tooltip
       });
->>>>>>> fd546504
     });
 
     var _createCustomizationArgDictFromAttrs = function(attrs) {
@@ -692,18 +675,11 @@
 // Add RTE extensions to textAngular toolbar options.
 oppia.config(['$provide', function($provide) {
   $provide.decorator('taOptions', [
-<<<<<<< HEAD
-      '$delegate', '$modal', '$timeout', 'focusService', 'taRegisterTool',
-      'rteHelperService', 'warningsData',
-      function(
+    '$delegate', '$modal', '$timeout', 'focusService', 'taRegisterTool',
+    'rteHelperService', 'warningsData',
+    function(
         taOptions, $modal, $timeout, focusService, taRegisterTool,
         rteHelperService, warningsData) {
-=======
-    '$delegate', '$modal', '$timeout', 'focusService', 'taRegisterTool',
-    'rteHelperService',
-    function(
-        taOptions, $modal, $timeout, focusService, taRegisterTool,
-        rteHelperService) {
       taOptions.disableSanitizer = true;
       taOptions.classes.textEditor = 'form-control oppia-rte-content';
       taOptions.setup.textEditorSetup = function($element) {
@@ -711,7 +687,6 @@
           $element.trigger('focus');
         });
       };
->>>>>>> fd546504
 
       // The refocusFn arg is a function that restores focus to the text editor
       // after exiting the modal, and moves the cursor back to where it was
@@ -724,8 +699,8 @@
           backdrop: 'static',
           resolve: {},
           controller: [
-              '$scope', '$modalInstance', '$timeout',
-              function($scope, $modalInstance, $timeout) {
+            '$scope', '$modalInstance', '$timeout',
+            function($scope, $modalInstance, $timeout) {
             $scope.customizationArgSpecs = customizationArgSpecs;
 
             // Without this code, the focus will remain in the background RTE
@@ -782,6 +757,10 @@
         taRegisterTool(componentDefn.name, {
           display: buttonDisplay.outerHTML,
           tooltiptext: componentDefn.tooltip,
+          disabled: function() {
+            // Check canUseFs, a property on the textAngular directive scope.
+            return !this.$parent.$parent.canUseFs && componentDefn.requiresFs;
+          },
           onElementSelect: {
             element: 'img',
             filter: function(elt) {
@@ -790,6 +769,16 @@
             action: function(event, $element) {
               event.preventDefault();
               var textAngular = this;
+
+              if (!textAngular.$editor().$parent.canUseFs &&
+                  componentDefn.requiresFs) {
+                var FS_UNAUTHORIZED_WARNING = 'Unfortunately, only ' +
+                  'exploration authors can make changes involving files.';
+                warningsData.addWarning(FS_UNAUTHORIZED_WARNING);
+                // Without this, the view will not update to show the warning.
+                textAngular.$editor().$parent.$apply();
+                return;
+              }
 
               // Move the cursor to be immediately after the clicked widget.
               // This prevents users from overwriting the widget.
@@ -821,48 +810,11 @@
                   textAngular.$editor().displayElements.text[0].focus();
                   rangy.restoreSelection(savedSelection);
                 });
-
-<<<<<<< HEAD
-      taRegisterTool(componentDefn.name, {
-        display: buttonDisplay.outerHTML,
-        tooltiptext: componentDefn.tooltip,
-        disabled: function() {
-          // Check canUseFs, a property on the textAngular directive scope.
-          return !this.$parent.$parent.canUseFs && componentDefn.requiresFs;
-        },
-        onElementSelect: {
-          element: 'img',
-          filter: function(elt) {
-            return elt.hasClass('oppia-noninteractive-' + componentDefn.name);
-=======
               return false;
             }
->>>>>>> fd546504
           },
           action: function() {
             var textAngular = this;
-<<<<<<< HEAD
-
-            if (!textAngular.$editor().$parent.canUseFs &&
-                componentDefn.requiresFs) {
-              var FS_UNAUTHORIZED_WARNING = 'Unfortunately, only exploration ' +
-                'authors can make changes involving files.';
-              warningsData.addWarning(FS_UNAUTHORIZED_WARNING);
-              // Without this, the view will not update to show the warning.
-              textAngular.$editor().$parent.$apply();
-              return;
-            }
-
-            // Move the cursor to be immediately after the clicked widget.
-            // This prevents users from overwriting the widget.
-            var elRange = rangy.createRange();
-            elRange.setStartAfter($element.get(0));
-            elRange.setEndAfter($element.get(0));
-            var elSelection = rangy.getSelection();
-            elSelection.removeAllRanges();
-            elSelection.addRange(elRange);
-=======
->>>>>>> fd546504
             var savedSelection = rangy.saveSelection();
             textAngular.$editor().wrapSelection(
               'insertHtml', '<span class="insertionPoint"></span>');
@@ -923,15 +875,11 @@
       '<div text-angular="" ta-toolbar="<[toolbarOptionsJson]>" ' +
       '     ta-paste="stripFormatting($html)" ng-model="tempContent">' +
       '</div>'),
-<<<<<<< HEAD
     controller: ['$scope', '$log', function($scope, $log) {
       // Currently, operations affecting the filesystem are allowed only in
       // the editor context.
       $scope.canUseFs = (
         explorationContextService.getPageContext() === PAGE_CONTEXT.EDITOR);
-=======
-    controller: ['$scope', function($scope) {
->>>>>>> fd546504
       $scope.isCustomizationModalOpen = false;
       var toolbarOptions = [
         ['bold', 'italics', 'underline'],
