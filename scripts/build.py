# Copyright 2014 The Oppia Authors. All Rights Reserved.
#
# Licensed under the Apache License, Version 2.0 (the "License");
# you may not use this file except in compliance with the License.
# You may obtain a copy of the License at
#
#      http://www.apache.org/licenses/LICENSE-2.0
#
# Unless required by applicable law or agreed to in writing, software
# distributed under the License is distributed on an "AS-IS" BASIS,
# WITHOUT WARRANTIES OR CONDITIONS OF ANY KIND, either express or implied.
# See the License for the specific language governing permissions and
# limitations under the License.

"""Build file for production version of Oppia. Minifies JS and CSS."""
from __future__ import absolute_import  # pylint: disable=import-only-modules
from __future__ import unicode_literals  # pylint: disable=import-only-modules

# pylint: disable=invalid-name
import argparse
import collections
import fnmatch
import hashlib
import json
import os
import re
import shutil
import subprocess
import threading

import python_utils
from scripts import common

ASSETS_DEV_DIR = os.path.join('assets', '')
ASSETS_OUT_DIR = os.path.join('build', 'assets', '')

COMPILED_JS_DIR = os.path.join('local_compiled_js', '')
TSC_OUTPUT_LOG_FILEPATH = 'tsc_output_log.txt'
TSCONFIG_FILEPATH = 'tsconfig.json'

THIRD_PARTY_STATIC_DIR = os.path.join('third_party', 'static')
THIRD_PARTY_GENERATED_DEV_DIR = os.path.join('third_party', 'generated', '')
THIRD_PARTY_GENERATED_OUT_DIR = os.path.join(
    'build', 'third_party', 'generated', '')

THIRD_PARTY_JS_RELATIVE_FILEPATH = os.path.join('js', 'third_party.js')
MINIFIED_THIRD_PARTY_JS_RELATIVE_FILEPATH = os.path.join(
    'js', 'third_party.min.js')

THIRD_PARTY_CSS_RELATIVE_FILEPATH = os.path.join('css', 'third_party.css')
MINIFIED_THIRD_PARTY_CSS_RELATIVE_FILEPATH = os.path.join(
    'css', 'third_party.min.css')

WEBFONTS_RELATIVE_DIRECTORY_PATH = os.path.join('webfonts', '')

EXTENSIONS_DIRNAMES_TO_DIRPATHS = {
    'dev_dir': os.path.join('extensions', ''),
    'compiled_js_dir': os.path.join('local_compiled_js', 'extensions', ''),
    'staging_dir': os.path.join('backend_prod_files', 'extensions', ''),
    'out_dir': os.path.join('build', 'extensions', '')
}
TEMPLATES_DEV_DIR = os.path.join('templates', 'dev', 'head', '')
TEMPLATES_CORE_DIRNAMES_TO_DIRPATHS = {
    'dev_dir': os.path.join('core', 'templates', 'dev', 'head', ''),
    'compiled_js_dir': os.path.join(
        'local_compiled_js', 'core', 'templates', 'dev', 'head', ''),
    'staging_dir': os.path.join('backend_prod_files', 'templates', 'head', ''),
    'out_dir': os.path.join('build', 'templates', 'head', '')
}
WEBPACK_DIRNAMES_TO_DIRPATHS = {
    'staging_dir': os.path.join('backend_prod_files', 'webpack_bundles', ''),
    'out_dir': os.path.join('build', 'webpack_bundles', '')
}

HASHES_JSON_FILENAME = 'hashes.json'
HASHES_JSON_FILEPATH = os.path.join('assets', HASHES_JSON_FILENAME)
MANIFEST_FILE_PATH = os.path.join('manifest.json')

REMOVE_WS = re.compile(r'\s{2,}').sub

# This path is only used for java command line. But the Windows style path
# is causing syntax error. Since Unix style path can also work, we are
# safe to just use this style.
YUICOMPRESSOR_DIR = '/'.join([
    os.pardir, 'oppia_tools', 'yuicompressor-2.4.8', 'yuicompressor-2.4.8.jar'])
PARENT_DIR = os.path.abspath(os.path.join(os.getcwd(), os.pardir))
UGLIFY_FILE = os.path.join('node_modules', 'uglify-js', 'bin', 'uglifyjs')
WEBPACK_FILE = os.path.join('node_modules', 'webpack', 'bin', 'webpack.js')
TSC_BIN_FILE = os.path.join('node_modules', 'typescript', 'bin', 'tsc')
WEBPACK_PROD_CONFIG = 'webpack.prod.config.ts'

# Files with these extensions shouldn't be moved to build directory.
FILE_EXTENSIONS_TO_IGNORE = ('.py', '.pyc', '.stylelintrc', '.ts')
# Files with these name patterns shouldn't be moved to build directory, and will
# not be served in production. (This includes protractor.js files in
# /extensions.)
JS_FILENAME_SUFFIXES_TO_IGNORE = ('Spec.js', 'protractor.js')
JS_FILENAME_SUFFIXES_NOT_TO_MINIFY = ('.bundle.js',)
GENERAL_FILENAMES_TO_IGNORE = ('.pyc', '.stylelintrc', '.DS_Store')

JS_FILEPATHS_NOT_TO_BUILD = (
    os.path.join(
<<<<<<< HEAD
        'extensions', 'interactions', 'LogicProof', 'static', 'js',
        'generatedDefaultData.js'),
    os.path.join(
        'extensions', 'interactions', 'LogicProof', 'static', 'js',
        'generatedParser.js'),
    os.path.join(
        'core', 'templates', 'dev', 'head', 'expressions',
        'expression-parser.service.js'))
=======
        'core', 'templates', 'dev', 'head', 'expressions',
        'expression-parser.service.js'),
    os.path.join('extensions', 'ckeditor_plugins', 'pre', 'plugin.js')
)
>>>>>>> c5f1b57c

# These filepaths shouldn't be renamed (i.e. the filepath shouldn't contain
# hash).
# This is because these files don't need cache invalidation, are referenced
# from third party files or should not be moved to the build directory.
# Statically served pages from app.yaml should be here to since they don't
# need cache invalidation.
FILEPATHS_NOT_TO_RENAME = (
    '*.py',
    'third_party/generated/js/third_party.min.js.map',
    'third_party/generated/webfonts/*',
    '*.bundle.js',
    '*.bundle.js.map',
    'webpack_bundles/about-page.mainpage.html',
    'webpack_bundles/contact-page.mainpage.html',
    'webpack_bundles/donate-page.mainpage.html',
    'webpack_bundles/get-started-page.mainpage.html',
    'webpack_bundles/privacy-page.mainpage.html',
    'webpack_bundles/splash-page.mainpage.html',
    'webpack_bundles/teach-page.mainpage.html',
    'webpack_bundles/terms-page.mainpage.html',
    'webpack_bundles/thanks-page.mainpage.html')

# Hashes for files with these paths should be provided to the frontend in
# JS hashes object.
FILEPATHS_PROVIDED_TO_FRONTEND = (
    'images/*', 'videos/*', 'i18n/*', '*_directive.html', '*.directive.html',
    '*.template.html', '*.png', '*.json')

HASH_BLOCK_SIZE = 2**20

APP_DEV_YAML_FILEPATH = 'app_dev.yaml'
APP_YAML_FILEPATH = 'app.yaml'

_PARSER = argparse.ArgumentParser(description="""
Creates a third-party directory where all the JS and CSS dependencies are
built and stored. Depending on the options passed to the script, might also
minify third-party libraries and/or generate a build directory.
""")

_PARSER.add_argument(
    '--prod_env', action='store_true', default=False, dest='prod_mode')
_PARSER.add_argument(
    '--minify_third_party_libs_only', action='store_true', default=False,
    dest='minify_third_party_libs_only')
_PARSER.add_argument(
    '--enable_watcher', action='store_true', default=False)


def convert_filepath_to_hashed_url(filepath, hashes):
    """Convert the original filepath to url with hash inserted.

    Args:
        filepath: str. The original file path.
        hashes: str. The calculated hash for this file.

    Returns:
        Generated url style path.
    """
    return _insert_hash(common.convert_to_posixpath(filepath), hashes)


def generate_app_yaml():
    """Generate app.yaml from app_dev.yaml."""
    prod_file_prefix = 'build/'
    content = '# THIS FILE IS AUTOGENERATED, DO NOT MODIFY\n'
    with python_utils.open_file(APP_DEV_YAML_FILEPATH, 'r') as yaml_file:
        content += yaml_file.read()
    for file_path in FILEPATHS_NOT_TO_RENAME:
        if 'webpack_bundles/' in file_path:
            content = content.replace(
                file_path,
                prod_file_prefix + file_path)
    content = content.replace('version: default', '')
    if os.path.isfile(APP_YAML_FILEPATH):
        os.remove(APP_YAML_FILEPATH)
    with python_utils.open_file(APP_YAML_FILEPATH, 'w+') as prod_yaml_file:
        prod_yaml_file.write(content)


def require_compiled_js_dir_to_be_valid():
    """Checks if COMPILED_JS_DIR matches the output directory used in
    TSCONFIG_FILEPATH.

    Raises:
        Exception: The COMPILED_JS_DIR does not match the outDir in
            TSCONFIG_FILEPATH.
    """

    out_dir = ''
    with python_utils.open_file(TSCONFIG_FILEPATH, 'r') as f:
        config_data = json.load(f)
        out_dir = os.path.join(config_data['compilerOptions']['outDir'], '')
    if out_dir != COMPILED_JS_DIR:
        raise Exception(
            'COMPILED_JS_DIR: %s does not match the output directory '
            'in %s: %s' % (COMPILED_JS_DIR, TSCONFIG_FILEPATH, out_dir))


def _minify(source_path, target_path):
    """Runs the given file through a minifier and outputs it to target_path.

    Args:
        source_path: str. Absolute path to file to be minified.
        target_path: str. Absolute path to location where to copy
            the minified file.
    """
    # The -Xmxn argument is an attempt to limit the max memory used when the
    # minification process is running on CircleCI. Note that, from local
    # experiments, 18m seems to work, but 12m is too small and results in an
    # out-of-memory error.
    # https://circleci.com/blog/how-to-handle-java-oom-errors/
    # Use relative path to avoid java command line parameter parse error on
    # Windows.
<<<<<<< HEAD
    target_path = common.convert_windows_style_path_to_unix_style(
        os.path.relpath(target_path))
    source_path = common.convert_windows_style_path_to_unix_style(
=======
    target_path = common.convert_to_posixpath(
        os.path.relpath(target_path))
    source_path = common.convert_to_posixpath(
>>>>>>> c5f1b57c
        os.path.relpath(source_path))
    cmd = 'java -Xmx24m -jar %s -o %s %s' % (
        YUICOMPRESSOR_DIR, target_path, source_path)
    subprocess.check_call(cmd, shell=True)


def write_to_file_stream(file_stream, content):
    """Write to a file object using provided content.

    Args:
        file_stream: file. A stream handling object to do write operation on.
        content: str. String content to write to file object.
    """
    file_stream.write(python_utils.UNICODE(content))


def _join_files(source_paths, target_file_stream):
    """Writes multiple files into one file.

    Args:
        source_paths: list(str). Paths to files to join together.
        target_file_stream: file. A stream object of target file.
    """
    for source_path in source_paths:
        with python_utils.open_file(source_path, 'r') as source_file:
            write_to_file_stream(target_file_stream, source_file.read())


def _minify_and_create_sourcemap(source_path, target_file_path):
    """Minifies and generates source map for a JS file. This function is only
    meant to be used with third_party.min.js.

    Args:
        source_path: str. Path to JS file to minify.
        target_file_path: str. Path to location of the minified file.
    """
    python_utils.PRINT('Minifying and creating sourcemap for %s' % source_path)
    source_map_properties = 'includeSources,url=\'third_party.min.js.map\''
    cmd = '%s %s %s -c -m --source-map %s -o %s ' % (
        common.NODE_BIN_PATH, UGLIFY_FILE, source_path,
        source_map_properties, target_file_path)
    subprocess.check_call(cmd, shell=True)


def _generate_copy_tasks_for_fonts(source_paths, target_path):
    """Queue up a copy task for each font file.

    Args:
        source_paths: list(str). Paths to fonts.
        target_path: str. Path where the fonts should be copied.

    Returns:
        deque(Thread). A deque that contains all copy tasks queued
            to be processed.
    """
    copy_tasks = collections.deque()
    for font_path in source_paths:
        copy_task = threading.Thread(
            target=shutil.copy,
            args=(font_path, target_path,))
        copy_tasks.append(copy_task)
    return copy_tasks


def _insert_hash(filepath, file_hash):
    """Inserts hash into filepath before the file extension.

    Args:
        filepath: str. Path where the hash should be inserted.
        file_hash: str. Hash to be inserted into the path.

    Returns:
        str. Filepath with hash inserted.
    """
    filepath, file_extension = os.path.splitext(filepath)
    return '%s.%s%s' % (filepath, file_hash, file_extension)


def ensure_directory_exists(filepath):
    """Ensures if directory tree exists, if not creates the directories.

    Args:
        filepath: str. Path to file located in directory that we want to
            ensure exists.
    """
    directory = os.path.dirname(filepath)
    if not os.path.exists(directory):
        os.makedirs(directory)


def safe_delete_directory_tree(directory_path):
    """Recursively delete a directory tree. If directory tree does not exist,
    create the directories first then delete the directory tree.

    Args:
        directory_path: str. Directory path to be deleted.
    """
    ensure_directory_exists(directory_path)
    shutil.rmtree(directory_path)


def _ensure_files_exist(filepaths):
    """Ensures that files exist at the given filepaths.

    Args:
        filepaths: list(str). Paths to files that we want to ensure exist.

    Raises:
        OSError: One or more of the files does not exist.
    """
    for filepath in filepaths:
        if not os.path.isfile(filepath):
            raise OSError('File %s does not exist.' % filepath)


def safe_copy_file(source_filepath, target_filepath):
    """Copy a file (no metadata) after ensuring the file exists at the given
    source filepath.
    NOTE: shutil.copyfile does not accept directory path as arguments.

    Args:
        source_filepath: str. Path to source file that we want to copy from.
        target_filepath: str. Path to target file that we want to copy to.
    """
    _ensure_files_exist([source_filepath])
    shutil.copyfile(source_filepath, target_filepath)


def safe_delete_file(filepath):
    """Delete a file after ensuring the provided file actually exists.

    Args:
        filepath: str. Filepath to be deleted.
    """
    _ensure_files_exist([filepath])
    os.remove(filepath)


def get_file_count(directory_path):
    """Count total number of file in the given directory, ignoring any files
    with extensions in FILE_EXTENSIONS_TO_IGNORE or files that should not be
    built.

    Args:
        directory_path: str. Directory to be walked.

    Returns:
        int. Total number of files minus ignored files.
    """
    total_file_count = 0
    for root, _, filenames in os.walk(directory_path):
        for filename in filenames:
            # Ignore files with certain extensions.
            filepath = os.path.join(root, filename)
            if should_file_be_built(filepath) and not any(
                    filename.endswith(p) for p in FILE_EXTENSIONS_TO_IGNORE):
                total_file_count += 1
    return total_file_count


def _compare_file_count(
        first_dir_list, second_dir_list):
    """Ensure that the total count of files in all directories in the first
    list matches the count of files in all the directories in the second list.

    Args:
       first_dir_list: list(str). List of directories to compare.
       second_dir_list: list(str). List of directories to compare.

    Raises:
        ValueError: The source directory list does not have the same file
            count as the target directory list.
    """

    file_counts = [0, 0]
    for first_dir_path in first_dir_list:
        file_counts[0] += get_file_count(first_dir_path)
    for second_dir_path in second_dir_list:
        file_counts[1] += get_file_count(second_dir_path)
    if file_counts[0] != file_counts[1]:
        python_utils.PRINT(
            'Comparing %s vs %s' % (first_dir_list, second_dir_list))
        raise ValueError(
            '%s files in first dir list != %s files in second dir list' % (
                file_counts[0], file_counts[1]))


def process_html(source_file_stream, target_file_stream, file_hashes):
    """Remove whitespaces and add hashes to filepaths in the HTML file stream
    object.

    Args:
        source_file_stream: file. The stream object of the HTML file to be
            read from.
        target_file_stream: file. The stream object to write the minified HTML
            file to.
        file_hashes: dict(str, str). Dictionary with filepaths as keys and
            hashes of file content as values.
    """
    content = source_file_stream.read()
    for filepath, file_hash in file_hashes.items():
        # We are adding hash in all file paths except for html paths.
        # This is because html paths are used by backend and we work with
        # paths without hash part in backend.
        if not filepath.endswith('.html'):
<<<<<<< HEAD
            filepath = common.convert_windows_style_path_to_unix_style(filepath)
            filepath_with_hash = _insert_hash(filepath, file_hash)
            content = content.replace(
                '%s%s' % (common.convert_windows_style_path_to_unix_style(
                    TEMPLATES_DEV_DIR), filepath),
=======
            filepath_with_hash = convert_filepath_to_hashed_url(
                filepath, file_hash)
            content = content.replace(
                '%s%s' % (
                    common.convert_to_posixpath(TEMPLATES_DEV_DIR), filepath),
>>>>>>> c5f1b57c
                '%s%s' % (
                    TEMPLATES_CORE_DIRNAMES_TO_DIRPATHS['out_dir'],
                    filepath_with_hash))
            content = content.replace(
                '%s%s' % (ASSETS_DEV_DIR, filepath),
                '%s%s' % (ASSETS_OUT_DIR, filepath_with_hash))
            content = content.replace(
                '%s%s' % (EXTENSIONS_DIRNAMES_TO_DIRPATHS['dev_dir'], filepath),
                '%s%s' % (
                    EXTENSIONS_DIRNAMES_TO_DIRPATHS['out_dir'],
                    filepath_with_hash))
            content = content.replace(
                '%s%s' % (THIRD_PARTY_GENERATED_DEV_DIR, filepath),
                '%s%s' % (THIRD_PARTY_GENERATED_OUT_DIR, filepath_with_hash))
    content = REMOVE_WS(' ', content)
    write_to_file_stream(target_file_stream, content)


def get_dependency_directory(dependency):
    """Get dependency directory from dependency dictionary.

    Args:
        dependency: dict(str, str). Dictionary representing single dependency
            from manifest.json.

    Returns:
        str. Dependency directory.
    """
    if 'targetDir' in dependency:
        dependency_dir = dependency['targetDir']
    else:
        dependency_dir = dependency['targetDirPrefix'] + dependency['version']
    return os.path.join(THIRD_PARTY_STATIC_DIR, dependency_dir)


def get_css_filepaths(dependency_bundle, dependency_dir):
    """Gets dependency css filepaths.

    Args:
        dependency_bundle: dict(str, list(str) | str). The dict has three keys:
            - 'js': List of paths to js files that need to be copied.
            - 'css': List of paths to css files that need to be copied.
            - 'fontsPath': Path to folder containing fonts that need to be
                copied.
        dependency_dir: str. Path to directory where the files that need to
            be copied are located.

    Returns:
        list(str). List of paths to css files that need to be copied.
    """
    css_files = dependency_bundle.get('css', [])
    return [os.path.join(dependency_dir, css_file) for css_file in css_files]


def get_js_filepaths(dependency_bundle, dependency_dir):
    """Gets dependency js filepaths.

    Args:
        dependency_bundle: dict(str, list(str) | str). The dict has three keys:
            - 'js': List of paths to js files that need to be copied.
            - 'css': List of paths to css files that need to be copied.
            - 'fontsPath': Path to folder containing fonts that need to be
                copied.
        dependency_dir: str. Path to directory where the files that need to
            be copied are located.

    Returns:
        list(str). List of paths to js files that need to be copied.
    """
    js_files = dependency_bundle.get('js', [])
    return [os.path.join(dependency_dir, js_file) for js_file in js_files]


def get_font_filepaths(dependency_bundle, dependency_dir):
    """Gets dependency font filepaths.

    Args:
        dependency_bundle: dict(str, list(str) | str). The dict has three keys:
            - 'js': List of paths to js files that need to be copied.
            - 'css': List of paths to css files that need to be copied.
            - 'fontsPath': Path to folder containing fonts that need to be
                copied.
        dependency_dir: str. Path to directory where the files that need to
            be copied are located.

    Returns:
        list(str). List of paths to font files that need to be copied.
    """
    if 'fontsPath' not in dependency_bundle:
        # Skip dependency bundles in manifest.json that do not have
        # fontsPath property.
        return []
    fonts_path = dependency_bundle['fontsPath']
    # Obtain directory path to /font inside dependency folder.
    # E.g. third_party/static/bootstrap-3.3.4/fonts/.
    font_dir = os.path.join(dependency_dir, fonts_path)
    font_filepaths = []
    # Walk the directory and add all font files to list.
    for root, _, filenames in os.walk(font_dir):
        for filename in filenames:
            font_filepaths.append(os.path.join(root, filename))
    return font_filepaths


def get_dependencies_filepaths():
    """Extracts dependencies filepaths from manifest.json file into
    a dictionary.

    Returns:
        dict(str, list(str)). A dict mapping file types to lists of filepaths.
            The dict has three keys: 'js', 'css' and 'fonts'. Each of the
            corresponding values is a full list of dependency file paths of the
            given type.
    """
    filepaths = {
        'js': [],
        'css': [],
        'fonts': []
    }
    with python_utils.open_file(MANIFEST_FILE_PATH, 'r') as json_file:
        manifest = json.loads(
            json_file.read(), object_pairs_hook=collections.OrderedDict)
    frontend_dependencies = manifest['dependencies']['frontend']
    for dependency in frontend_dependencies.values():
        if 'bundle' in dependency:
            dependency_dir = get_dependency_directory(dependency)
            filepaths['css'].extend(
                get_css_filepaths(dependency['bundle'], dependency_dir))
            filepaths['js'].extend(
                get_js_filepaths(dependency['bundle'], dependency_dir))
            filepaths['fonts'].extend(
                get_font_filepaths(dependency['bundle'], dependency_dir))

    _ensure_files_exist(filepaths['js'])
    _ensure_files_exist(filepaths['css'])
    _ensure_files_exist(filepaths['fonts'])
    return filepaths


def minify_third_party_libs(third_party_directory_path):
    """Minify third_party.js and third_party.css and remove un-minified
    files.
    """
    THIRD_PARTY_JS_FILEPATH = os.path.join(
        third_party_directory_path, THIRD_PARTY_JS_RELATIVE_FILEPATH)
    THIRD_PARTY_CSS_FILEPATH = os.path.join(
        third_party_directory_path, THIRD_PARTY_CSS_RELATIVE_FILEPATH)

    MINIFIED_THIRD_PARTY_JS_FILEPATH = os.path.join(
        third_party_directory_path, MINIFIED_THIRD_PARTY_JS_RELATIVE_FILEPATH)
    MINIFIED_THIRD_PARTY_CSS_FILEPATH = os.path.join(
        third_party_directory_path, MINIFIED_THIRD_PARTY_CSS_RELATIVE_FILEPATH)

    _minify_and_create_sourcemap(
        THIRD_PARTY_JS_FILEPATH, MINIFIED_THIRD_PARTY_JS_FILEPATH)
    _minify(THIRD_PARTY_CSS_FILEPATH, MINIFIED_THIRD_PARTY_CSS_FILEPATH)
    # Clean up un-minified third_party.js and third_party.css.
    safe_delete_file(THIRD_PARTY_JS_FILEPATH)
    safe_delete_file(THIRD_PARTY_CSS_FILEPATH)


def build_third_party_libs(third_party_directory_path):
    """Joins all third party css files into single css file and js files into
    single js file. Copies both files and all fonts into third party folder.
    """

    python_utils.PRINT(
        'Building third party libs at %s' % third_party_directory_path)

    THIRD_PARTY_JS_FILEPATH = os.path.join(
        third_party_directory_path, THIRD_PARTY_JS_RELATIVE_FILEPATH)
    THIRD_PARTY_CSS_FILEPATH = os.path.join(
        third_party_directory_path, THIRD_PARTY_CSS_RELATIVE_FILEPATH)
    WEBFONTS_DIR = os.path.join(
        third_party_directory_path, WEBFONTS_RELATIVE_DIRECTORY_PATH)

    dependency_filepaths = get_dependencies_filepaths()
    ensure_directory_exists(THIRD_PARTY_JS_FILEPATH)
    with python_utils.open_file(
        THIRD_PARTY_JS_FILEPATH, 'w+') as third_party_js_file:
        _join_files(dependency_filepaths['js'], third_party_js_file)

    ensure_directory_exists(THIRD_PARTY_CSS_FILEPATH)
    with python_utils.open_file(
        THIRD_PARTY_CSS_FILEPATH, 'w+') as third_party_css_file:
        _join_files(dependency_filepaths['css'], third_party_css_file)

    ensure_directory_exists(WEBFONTS_DIR)
    _execute_tasks(
        _generate_copy_tasks_for_fonts(
            dependency_filepaths['fonts'], WEBFONTS_DIR))


def build_using_webpack():
    """Execute webpack build process. This takes all TypeScript files we have in
    /templates/dev/head and generates JS bundles according the require() imports
    and also compiles HTML pages into the /backend_prod_files/webpack_bundles
    folder. The files are later copied into /build/webpack_bundles.

    The settings for this are specified in webpack.prod.config.ts.
    """

    python_utils.PRINT('Building webpack')

    cmd = '%s %s --config %s' % (
        common.NODE_BIN_PATH, WEBPACK_FILE, WEBPACK_PROD_CONFIG)
    subprocess.check_call(cmd, shell=True)


def hash_should_be_inserted(filepath):
    """Returns if the file should be renamed to include hash in
    the path.

    Args:
        filepath: str. Path relative to directory we are currently building.

    Returns:
        bool. True if filepath should contain hash else False.
    """
    return not any(fnmatch.fnmatch(filepath, pattern) for pattern
                   in FILEPATHS_NOT_TO_RENAME)


def should_file_be_built(filepath):
    """Determines if the file should be built.
        - JS files: Returns False if filepath matches with pattern in
        JS_FILENAME_SUFFIXES_TO_IGNORE or is in JS_FILEPATHS_NOT_TO_BUILD,
        else returns True.
        - Python files: Returns False if filepath ends with _test.py, else
        returns True
        - TS files: Returns False.
        - Other files: Returns False if filepath matches with pattern in
        GENERAL_FILENAMES_TO_IGNORE, else returns True.

    Args:
        filepath: str. Path relative to file we are currently building.

    Returns:
        bool. True if filepath should be built, else False.
    """
    if filepath.endswith('.js'):
        return all(
            not filepath.endswith(p) for p in JS_FILENAME_SUFFIXES_TO_IGNORE)
    elif filepath.endswith('_test.py'):
        return False
    elif filepath.endswith('.ts'):
        return False
    else:
        return not any(
            filepath.endswith(p) for p in GENERAL_FILENAMES_TO_IGNORE)


def generate_copy_tasks_to_copy_from_source_to_target(
        source, target, file_hashes):
    """Generate copy task for each file in source directory, excluding files
    with extensions in FILE_EXTENSIONS_TO_IGNORE. Insert hash from hash dict
    into the destination filename.

    Args:
        source: str. Path relative to /oppia directory of directory
            containing files and directories to be copied.
        target: str. Path relative to /oppia directory of directory where
            to copy the files and directories.
        file_hashes: dict(str, str). Dictionary with filepaths as keys and
            hashes of file content as values.

    Returns:
        deque(Thread). A deque that contains all copy tasks queued
            to be processed.
    """
    python_utils.PRINT('Processing %s' % os.path.join(os.getcwd(), source))
    python_utils.PRINT('Copying into %s' % os.path.join(os.getcwd(), target))
    copy_tasks = collections.deque()
    for root, dirnames, filenames in os.walk(os.path.join(os.getcwd(), source)):
        for directory in dirnames:
            python_utils.PRINT('Copying %s' % os.path.join(root, directory))
        for filename in filenames:
            source_path = os.path.join(root, filename)
            # Python files should not be copied to final build directory.
            if not any(
                    source_path.endswith(p) for p in FILE_EXTENSIONS_TO_IGNORE):
                target_path = source_path
                relative_path = common.convert_to_posixpath(
                    os.path.relpath(source_path, source))
                if (hash_should_be_inserted(source + relative_path) and
                        relative_path in file_hashes):
                    relative_path = (
                        _insert_hash(relative_path, file_hashes[relative_path]))

                target_path = os.path.join(os.getcwd(), target, relative_path)
                ensure_directory_exists(target_path)
                copy_task = threading.Thread(
                    target=safe_copy_file,
                    args=(source_path, target_path,))
                copy_tasks.append(copy_task)
    return copy_tasks


def is_file_hash_provided_to_frontend(filepath):
    """Returns if the hash for the filepath should be provided to the frontend.

    Args:
        filepath: str. Relative path to the file.

    Returns:
        bool. True if file hash should be provided to the frontend else False.
    """
    return any(fnmatch.fnmatch(filepath, pattern) for pattern
               in FILEPATHS_PROVIDED_TO_FRONTEND)


def generate_md5_hash(filepath):
    """Returns md5 hash of file.

    Args:
        filepath: str. Absolute path to the file.

    Returns:
        str. Hexadecimal hash of specified file.
    """
    m = hashlib.md5()
    with python_utils.open_file(filepath, 'rb', encoding=None) as f:
        while True:
            buf = f.read(HASH_BLOCK_SIZE)
            if not buf:
                break
            m.update(buf)
    return m.hexdigest()


def get_filepaths_by_extensions(source_dir, file_extensions):
    """Return list of filepaths in a directory with certain extensions,
    excluding filepaths that should not be built.

    Args:
        source_dir: str. Root directory to be walked.
        file_extensions: tuple(str). Tuple of file extensions.

    Returns:
        list(str). List of filepaths with specified extensions.
    """
    filepaths = []
    for root, _, filenames in os.walk(source_dir):
        for filename in filenames:
            filepath = os.path.join(root, filename)
            relative_filepath = os.path.relpath(filepath, source_dir)
            if should_file_be_built(filepath) and any(
                    filename.endswith(p) for p in file_extensions):
                filepaths.append(relative_filepath)
    return filepaths


def get_file_hashes(directory_path):
    """Returns hashes of all files in directory tree, excluding files with
    extensions in FILE_EXTENSIONS_TO_IGNORE or files that should not be built.

    Args:
        directory_path: str. Root directory of the tree.

    Returns:
        dict(str, str). Dictionary with keys specifying file paths and values
            specifying file hashes.
    """
    file_hashes = dict()

    python_utils.PRINT(
        'Computing hashes for files in %s'
        % os.path.join(os.getcwd(), directory_path))

    for root, _, filenames in os.walk(
            os.path.join(os.getcwd(), directory_path)):
        for filename in filenames:
            filepath = os.path.join(root, filename)
            if should_file_be_built(filepath) and not any(
                    filename.endswith(p) for p in FILE_EXTENSIONS_TO_IGNORE):
                complete_filepath = common.convert_to_posixpath(
                    os.path.join(root, filename))
                relative_filepath = common.convert_to_posixpath(os.path.relpath(
                    complete_filepath, directory_path))
                file_hashes[relative_filepath] = generate_md5_hash(
                    complete_filepath)

    return file_hashes


def filter_hashes(file_hashes):
    """Filters hashes that should be provided to the frontend
    and prefixes "/" in front of the keys.

    Args:
        file_hashes: dict(str, str). Dictionary with filepaths as keys and
            hashes of file content as values.

    Returns:
        dict(str, str). Filtered dictionary of only filepaths that should be
            provided to the frontend.
    """
    filtered_hashes = dict()
    for filepath, file_hash in file_hashes.items():
        if is_file_hash_provided_to_frontend(filepath):
            filtered_hashes['/' + filepath] = file_hash
    return filtered_hashes


def save_hashes_to_file(file_hashes):
    """Return JS code that loads hashes needed for frontend into variable.

    Args:
        file_hashes: dict(str, str). Dictionary with filepaths as keys and
            hashes of file content as values.

    Returns:
        str. JS code loading hashes as JSON into variable.
    """
    # Only some of the hashes are needed in the frontend.
    filtered_hashes = filter_hashes(file_hashes)

    ensure_directory_exists(HASHES_JSON_FILEPATH)
    with python_utils.open_file(HASHES_JSON_FILEPATH, 'w+') as hashes_json_file:
        hashes_json_file.write(
            python_utils.UNICODE(
                json.dumps(filtered_hashes, ensure_ascii=False)))
        hashes_json_file.write(u'\n')


def minify_func(source_path, target_path, file_hashes, filename):
    """Call the appropriate functions to handle different types of file
    formats:
        - HTML files: Remove whitespaces, interpolates paths in HTML to include
        hashes in source directory and save edited file at target directory.
        - CSS or JS files: Minify and save at target directory.
        - Other files: Copy the file from source directory to target directory.
    """
    skip_minify = any(
        filename.endswith(p) for p in JS_FILENAME_SUFFIXES_NOT_TO_MINIFY)
    if filename.endswith('.html'):
        python_utils.PRINT('Building %s' % source_path)
        with python_utils.open_file(source_path, 'r+') as source_html_file:
            with python_utils.open_file(
                target_path, 'w+') as minified_html_file:
                process_html(source_html_file, minified_html_file, file_hashes)
    elif ((filename.endswith('.css') or filename.endswith('.js')) and
          not skip_minify):
        python_utils.PRINT('Minifying %s' % source_path)
        _minify(source_path, target_path)
    else:
        python_utils.PRINT('Copying %s' % source_path)
        safe_copy_file(source_path, target_path)


def _execute_tasks(tasks, batch_size=24):
    """Starts all tasks and checks the results.

    Runs no more than 'batch_size' tasks at a time.
    """
    remaining_tasks = collections.deque(tasks)
    currently_running_tasks = []

    while remaining_tasks or currently_running_tasks:
        if currently_running_tasks:
            for task in collections.deque(currently_running_tasks):
                if not task.is_alive():
                    currently_running_tasks.remove(task)
        while remaining_tasks and len(currently_running_tasks) < batch_size:
            task = remaining_tasks.popleft()
            currently_running_tasks.append(task)
            try:
                task.start()
            except RuntimeError:
                raise OSError('threads can only be started once')


def generate_build_tasks_to_build_all_files_in_directory(
        source, target, file_hashes):
    """This function queues up tasks to build all files in a directory,
    excluding files that should not be built.

    Args:
        source: str.  Path relative to /oppia of directory containing source
            files and directories to be built.
        target: str. Path relative to /oppia of directory where the built files
            and directories will be saved to.
        file_hashes: dict(str, str). Dictionary with filepaths as keys and
            hashes of file content as values.

    Returns:
        deque(Thread). A deque that contains all build tasks queued
            to be processed.
    """
    python_utils.PRINT('Processing %s' % os.path.join(os.getcwd(), source))
    python_utils.PRINT('Generating into %s' % os.path.join(os.getcwd(), target))
    build_tasks = collections.deque()

    for root, dirnames, filenames in os.walk(os.path.join(os.getcwd(), source)):
        for directory in dirnames:
            python_utils.PRINT(
                'Building directory %s' % os.path.join(root, directory))
        for filename in filenames:
            source_path = os.path.join(root, filename)
            target_path = source_path.replace(source, target)
            ensure_directory_exists(target_path)
            if should_file_be_built(source_path):
                task = threading.Thread(
                    target=minify_func,
                    args=(source_path, target_path, file_hashes, filename,))
                build_tasks.append(task)
    return build_tasks


def generate_build_tasks_to_build_files_from_filepaths(
        source_path, target_path, filepaths, file_hashes):
    """This function queues up build tasks to build files from a list of
    filepaths, excluding files that should not be built.

    Args:
        source_path: str. Path relative to /oppia directory of directory
            containing files and directories to be copied.
        target_path: str. Path relative to /oppia directory of directory where
            to copy the files and directories.
        filepaths: list(str). List of filepaths to be built.
        file_hashes: dict(str, str). Dictionary with filepaths as keys and
            hashes of file content as values.

    Returns:
        deque(Thread). A deque that contains all build tasks queued
            to be processed.
    """
    build_tasks = collections.deque()
    for filepath in filepaths:
        source_file_path = os.path.join(source_path, filepath)
        target_file_path = os.path.join(target_path, filepath)
        ensure_directory_exists(target_file_path)
        if should_file_be_built(source_file_path):
            task = threading.Thread(
                target=minify_func,
                args=(
                    source_file_path, target_file_path, file_hashes, filepath,))
            build_tasks.append(task)
    return build_tasks


def generate_delete_tasks_to_remove_deleted_files(
        source_dir_hashes, staging_directory):
    """This function walks the staging directory and queues up deletion tasks to
    remove files that are not in the hash dict i.e. remaining files in staging
    directory that have since been deleted from source directory. Files with
    extensions in FILE_EXTENSIONS_TO_IGNORE will be excluded.

    Args:
        source_dir_hashes: dict(str, str). Dictionary with filepaths as keys and
            hashes of file content as values.
        staging_directory: str. Path relative to /oppia directory of directory
            containing files and directories to be walked.

    Returns:
        deque(Thread). A deque that contains all delete tasks
            queued to be processed.
    """
    python_utils.PRINT(
        'Scanning directory %s to remove deleted file' % staging_directory)
    delete_tasks = collections.deque()
    for root, _, filenames in os.walk(
            os.path.join(os.getcwd(), staging_directory)):
        for filename in filenames:
            target_path = os.path.join(root, filename)
            # Ignore files with certain extensions.
            if not any(
                    target_path.endswith(p) for p in FILE_EXTENSIONS_TO_IGNORE):
                relative_path = common.convert_to_posixpath(
                    os.path.relpath(target_path, staging_directory))
                # Remove file found in staging directory but not in source
                # directory, i.e. file not listed in hash dict.
                if relative_path not in source_dir_hashes:
                    python_utils.PRINT(
                        'Unable to find %s in file hashes, deleting file'
                        % target_path)
                    task = threading.Thread(
                        target=safe_delete_file, args=(target_path,))
                    delete_tasks.append(task)
    return delete_tasks


def get_recently_changed_filenames(source_dir_hashes, out_dir):
    """Compare hashes of source files and built files. Return a list of
    filenames that were recently changed. Skips files that are not supposed to
    built or already built.

    Args:
        source_dir_hashes: dict(str, str). Dictionary of hashes of files
            to be built.
        out_dir: str. Path relative to /oppia where built files are located.

    Returns:
        list(str). List of filenames expected to be re-hashed.
    """
    # Hashes are created based on files' contents and are inserted between
    # the filenames and their extensions,
    # e.g base.240933e7564bd72a4dde42ee23260c5f.html
    # If a file gets edited, a different MD5 hash is generated.
    recently_changed_filenames = []
    # Currently, Python files and HTML files are always re-built.
    FILE_EXTENSIONS_NOT_TO_TRACK = ('.html', '.py',)
    for filename, md5_hash in source_dir_hashes.items():
        # Skip files that are already built or should not be built.
        if should_file_be_built(filename) and not any(
                filename.endswith(p) for p in FILE_EXTENSIONS_NOT_TO_TRACK):
            final_filepath = _insert_hash(
                os.path.join(out_dir, filename), md5_hash)
            if not os.path.isfile(final_filepath):
                # Filename with provided hash cannot be found, this file has
                # been recently changed or created since last build.
                recently_changed_filenames.append(filename)
    if recently_changed_filenames:
        python_utils.PRINT(
            'The following files will be rebuilt due to recent changes: %s'
            % recently_changed_filenames)
    return recently_changed_filenames


def generate_build_tasks_to_build_directory(dirnames_dict, file_hashes):
    """This function queues up build tasks to build all files in source
    directory if there is no existing staging directory. Otherwise, selectively
    queue up build tasks to build recently changed files.

    Args:
        dirnames_dict: dict(str, str). This dict should contain three keys,
            with corresponding values as follows:
            - 'dev_dir': the directory that contains source files to be built.
            - 'compiled_js_dir': the directory that contains compiled js files
                to be built.
            - 'staging_dir': the directory that contains minified files waiting
                for final copy process.
            - 'out_dir': the final directory that contains built files with hash
                inserted into filenames.
        file_hashes: dict(str, str). Dictionary with filepaths as keys and
            hashes of file content as values.

    Returns:
        deque(Thread). A deque that contains all build tasks queued
            to be processed.
    """
    source_dir = dirnames_dict['dev_dir']
    compiled_js_dir = dirnames_dict['compiled_js_dir']
    staging_dir = dirnames_dict['staging_dir']
    out_dir = dirnames_dict['out_dir']
    build_tasks = collections.deque()
    if not os.path.isdir(staging_dir):
        # If there is no staging dir, perform build process on all files.
        python_utils.PRINT('Creating new %s folder' % staging_dir)
        ensure_directory_exists(staging_dir)
        build_tasks += generate_build_tasks_to_build_all_files_in_directory(
            source_dir, staging_dir, file_hashes)
        build_tasks += generate_build_tasks_to_build_all_files_in_directory(
            compiled_js_dir, staging_dir, file_hashes)
    else:
        # If staging dir exists, rebuild all HTML and Python files.
        file_extensions_to_always_rebuild = ('.html', '.py',)
        python_utils.PRINT(
            'Staging dir exists, re-building all %s files'
            % ', '.join(file_extensions_to_always_rebuild))

        filenames_to_always_rebuild = get_filepaths_by_extensions(
            source_dir, file_extensions_to_always_rebuild)
        build_tasks += generate_build_tasks_to_build_files_from_filepaths(
            source_dir, staging_dir, filenames_to_always_rebuild, file_hashes)

        dev_dir_hashes = get_file_hashes(source_dir)

        compiled_js_dir_hashes = get_file_hashes(compiled_js_dir)

        source_hashes = {}
        source_hashes.update(dev_dir_hashes)
        source_hashes.update(compiled_js_dir_hashes)

        # Clean up files in staging directory that cannot be found in file
        # hashes dictionary.
        _execute_tasks(generate_delete_tasks_to_remove_deleted_files(
            source_hashes, staging_dir))

        python_utils.PRINT(
            'Getting files that have changed between %s and %s'
            % (source_dir, out_dir))
        recently_changed_filenames = get_recently_changed_filenames(
            dev_dir_hashes, out_dir)
        if recently_changed_filenames:
            python_utils.PRINT(
                'Re-building recently changed files at %s' % source_dir)
            build_tasks += generate_build_tasks_to_build_files_from_filepaths(
                source_dir, staging_dir, recently_changed_filenames,
                file_hashes)
        else:
            python_utils.PRINT(
                'No changes detected. Using previously built files.')

        python_utils.PRINT(
            'Getting files that have changed between %s and %s'
            % (compiled_js_dir, out_dir))
        recently_changed_filenames = get_recently_changed_filenames(
            compiled_js_dir_hashes, out_dir)
        if recently_changed_filenames:
            python_utils.PRINT(
                'Re-building recently changed files at %s' % source_dir)
            build_tasks += generate_build_tasks_to_build_files_from_filepaths(
                compiled_js_dir, staging_dir, recently_changed_filenames,
                file_hashes)
        else:
            python_utils.PRINT(
                'No changes detected. Using previously built files.')

    return build_tasks


def _verify_filepath_hash(relative_filepath, file_hashes):
    """Ensure that hashes in filepaths match with the hash entries in hash
    dict.

    Args:
        relative_filepath: str. Filepath that is relative from /build.
        file_hashes: dict(str, str). Dictionary with filepaths as keys and
            hashes of file content as values.

    Raises:
        ValueError: The hash dict is empty.
        ValueError: Filepath has less than 2 partitions after splitting by '.'
            delimiter.
        ValueError: The filename does not contain hash.
        KeyError: The filename's hash cannot be found in the hash dict.
    """
    # Final filepath example:
    # head/pages/base.240933e7564bd72a4dde42ee23260c5f.html.
    if not file_hashes:
        raise ValueError('Hash dict is empty')

    filename_partitions = relative_filepath.split('.')
    if len(filename_partitions) < 2:
        raise ValueError('Filepath has less than 2 partitions after splitting')

    hash_string_from_filename = filename_partitions[-2]
    # Ensure hash string obtained from filename follows MD5 hash format.
    if not re.search(r'([a-fA-F\d]{32})', relative_filepath):
        if relative_filepath not in file_hashes:
            return
        raise ValueError(
            '%s is expected to contain MD5 hash' % relative_filepath)
    if hash_string_from_filename not in file_hashes.values():
        raise KeyError(
            'Hash from file named %s does not match hash dict values' %
            relative_filepath)


def _verify_hashes(output_dirnames, file_hashes):
    """Verify a few metrics after build process finishes:
        1) The hashes in filenames belongs to the hash dict.
        2) hashes.json, third_party.min.css and third_party.min.js are built and
        hashes are inserted.

    Args:
        output_dirnames: list(str). List of directory paths that contain
            built files.
        file_hashes: dict(str, str). Dictionary with filepaths as keys and
            hashes of file content as values.
    """

    # Make sure that hashed file name matches with current hash dict.
    for built_dir in output_dirnames:
        for root, _, filenames in os.walk(built_dir):
            for filename in filenames:
                parent_dir = os.path.basename(root)
                converted_filepath = os.path.join(
                    THIRD_PARTY_GENERATED_DEV_DIR, parent_dir, filename)
                if hash_should_be_inserted(converted_filepath):
                    # Obtain the same filepath format as the hash dict's key.
                    relative_filepath = os.path.relpath(
                        os.path.join(root, filename), built_dir)
                    _verify_filepath_hash(relative_filepath, file_hashes)

    hash_final_filename = _insert_hash(
        HASHES_JSON_FILENAME, file_hashes[HASHES_JSON_FILENAME])

    third_party_js_final_filename = _insert_hash(
        MINIFIED_THIRD_PARTY_JS_RELATIVE_FILEPATH,
        file_hashes[common.convert_to_posixpath(
            MINIFIED_THIRD_PARTY_JS_RELATIVE_FILEPATH)])

    third_party_css_final_filename = _insert_hash(
        MINIFIED_THIRD_PARTY_CSS_RELATIVE_FILEPATH,
        file_hashes[common.convert_to_posixpath(
            MINIFIED_THIRD_PARTY_CSS_RELATIVE_FILEPATH)])

    _ensure_files_exist([
        os.path.join(ASSETS_OUT_DIR, hash_final_filename),
        os.path.join(
            THIRD_PARTY_GENERATED_OUT_DIR, third_party_js_final_filename),
        os.path.join(
            THIRD_PARTY_GENERATED_OUT_DIR, third_party_css_final_filename)])


def generate_hashes():
    """Generates hashes for files."""

    # The keys for hashes are filepaths relative to the subfolders of the future
    # /build folder. This is so that the replacing inside the HTML files works
    # correctly.
    hashes = dict()

    # Create hashes for all directories and files.
    HASH_DIRS = [
        ASSETS_DEV_DIR, EXTENSIONS_DIRNAMES_TO_DIRPATHS['dev_dir'],
        EXTENSIONS_DIRNAMES_TO_DIRPATHS['compiled_js_dir'],
        TEMPLATES_CORE_DIRNAMES_TO_DIRPATHS['dev_dir'],
        TEMPLATES_CORE_DIRNAMES_TO_DIRPATHS['compiled_js_dir'],
        THIRD_PARTY_GENERATED_DEV_DIR]
    for HASH_DIR in HASH_DIRS:
        hashes.update(get_file_hashes(HASH_DIR))

    # Save hashes as JSON and write the JSON into JS file
    # to make the hashes available to the frontend.
    save_hashes_to_file(hashes)

    # Update hash dict with newly created hashes.json.
    hashes.update(
        {HASHES_JSON_FILENAME: generate_md5_hash(HASHES_JSON_FILEPATH)})
    # Make sure /assets/hashes.json is available to the frontend.
    _ensure_files_exist([HASHES_JSON_FILEPATH])
    return hashes


def generate_build_directory(hashes):
    """Generates hashes for files. Minifies files and interpolates paths
    in HTMLs to include hashes. Renames the files to include hashes and copies
    them into build directory.
    """
    python_utils.PRINT('Building Oppia in production mode...')

    build_tasks = collections.deque()
    copy_tasks = collections.deque()

    # Build files in /extensions and copy them into staging directory.
    build_tasks += generate_build_tasks_to_build_directory(
        EXTENSIONS_DIRNAMES_TO_DIRPATHS, hashes)
    # Minify all template files and copy them into staging directory.
    build_tasks += generate_build_tasks_to_build_directory(
        TEMPLATES_CORE_DIRNAMES_TO_DIRPATHS, hashes)
    _execute_tasks(build_tasks)

    # Copy all files from staging directory to production directory.
    COPY_INPUT_DIRS = [
        ASSETS_DEV_DIR, EXTENSIONS_DIRNAMES_TO_DIRPATHS['staging_dir'],
        TEMPLATES_CORE_DIRNAMES_TO_DIRPATHS['staging_dir'],
        THIRD_PARTY_GENERATED_DEV_DIR,
        WEBPACK_DIRNAMES_TO_DIRPATHS['staging_dir']]
    COPY_OUTPUT_DIRS = [
        ASSETS_OUT_DIR, EXTENSIONS_DIRNAMES_TO_DIRPATHS['out_dir'],
        TEMPLATES_CORE_DIRNAMES_TO_DIRPATHS['out_dir'],
        THIRD_PARTY_GENERATED_OUT_DIR, WEBPACK_DIRNAMES_TO_DIRPATHS['out_dir']]
    assert len(COPY_INPUT_DIRS) == len(COPY_OUTPUT_DIRS)
    for i in python_utils.RANGE(len(COPY_INPUT_DIRS)):
        safe_delete_directory_tree(COPY_OUTPUT_DIRS[i])
        copy_tasks += generate_copy_tasks_to_copy_from_source_to_target(
            COPY_INPUT_DIRS[i], COPY_OUTPUT_DIRS[i], hashes)
    _execute_tasks(copy_tasks)

    _verify_hashes(COPY_OUTPUT_DIRS, hashes)

    SOURCE_DIRS_FOR_ASSETS = [ASSETS_DEV_DIR, THIRD_PARTY_GENERATED_DEV_DIR]
    OUTPUT_DIRS_FOR_ASSETS = [ASSETS_OUT_DIR, THIRD_PARTY_GENERATED_OUT_DIR]
    _compare_file_count(SOURCE_DIRS_FOR_ASSETS, OUTPUT_DIRS_FOR_ASSETS)

    SOURCE_DIRS_FOR_THIRD_PARTY = [THIRD_PARTY_GENERATED_DEV_DIR]
    OUTPUT_DIRS_FOR_THIRD_PARTY = [THIRD_PARTY_GENERATED_OUT_DIR]
    _compare_file_count(
        SOURCE_DIRS_FOR_THIRD_PARTY, OUTPUT_DIRS_FOR_THIRD_PARTY)

    SOURCE_DIRS_FOR_WEBPACK = [WEBPACK_DIRNAMES_TO_DIRPATHS['staging_dir']]
    OUTPUT_DIRS_FOR_WEBPACK = [WEBPACK_DIRNAMES_TO_DIRPATHS['out_dir']]
    _compare_file_count(
        SOURCE_DIRS_FOR_WEBPACK, OUTPUT_DIRS_FOR_WEBPACK)

    SOURCE_DIRS_FOR_EXTENSIONS = [
        EXTENSIONS_DIRNAMES_TO_DIRPATHS['dev_dir'],
        EXTENSIONS_DIRNAMES_TO_DIRPATHS['compiled_js_dir']]
    OUTPUT_DIRS_FOR_EXTENSIONS = [EXTENSIONS_DIRNAMES_TO_DIRPATHS['out_dir']]
    _compare_file_count(SOURCE_DIRS_FOR_EXTENSIONS, OUTPUT_DIRS_FOR_EXTENSIONS)

    SOURCE_DIRS_FOR_TEMPLATES = [
        TEMPLATES_CORE_DIRNAMES_TO_DIRPATHS['dev_dir'],
        TEMPLATES_CORE_DIRNAMES_TO_DIRPATHS['compiled_js_dir']]
    OUTPUT_DIRS_FOR_TEMPLATES = [
        TEMPLATES_CORE_DIRNAMES_TO_DIRPATHS['out_dir']]
    _compare_file_count(SOURCE_DIRS_FOR_TEMPLATES, OUTPUT_DIRS_FOR_TEMPLATES)

    python_utils.PRINT('Build completed.')


def compile_typescript_files(project_dir):
    """Compiles typescript files to produce javascript files in
    local_compiled_js folder.

    Args:
        project_dir: str. The project directory which contains the ts files
            to be compiled.
    """
    require_compiled_js_dir_to_be_valid()
    safe_delete_directory_tree(COMPILED_JS_DIR)
    python_utils.PRINT('Compiling ts files...')
    cmd = [
        common.NODE_BIN_PATH, TSC_BIN_FILE, '--project',
        project_dir]
    subprocess.check_call(cmd)


def compile_typescript_files_continuously(project_dir):
    """Compiles typescript files continuously i.e enable a watcher which
    monitors any changes in js files and recompiles them to ts files.

    Args:
        project_dir: str. The project directory which contains the ts files
            to be compiled.
    """
    require_compiled_js_dir_to_be_valid()
    safe_delete_directory_tree(COMPILED_JS_DIR)
    python_utils.PRINT('Compiling ts files in watch mode...')
    cmd = [
        common.NODE_BIN_PATH, './node_modules/typescript/bin/tsc', '--project',
        project_dir, '--watch']

    with python_utils.open_file('tsc_output_log.txt', 'w') as out:
        subprocess.Popen(cmd, stdout=out)

    while True:
        with python_utils.open_file(TSC_OUTPUT_LOG_FILEPATH, 'r') as f:
            lines = f.readlines()
            if len(lines):
                # We are checking only the last line here since whenever
                # typescript is done with initial compilation with or
                # without errors, the last line will always read
                # 'Found x errors. Watching for file changes'.
                last_output = lines[len(lines) - 1]
                if 'Watching for file changes' in last_output:
                    return


def main(args=None):
    """The main method of this script."""
    options = _PARSER.parse_args(args=args)
    # Regenerate /third_party/generated from scratch.
    safe_delete_directory_tree(THIRD_PARTY_GENERATED_DEV_DIR)
    build_third_party_libs(THIRD_PARTY_GENERATED_DEV_DIR)

    if not options.enable_watcher:
        compile_typescript_files('.')
    else:
        compile_typescript_files_continuously('.')

    # If minify_third_party_libs_only is set to True, skips the rest of the
    # build process once third party libs are minified.
    if options.minify_third_party_libs_only and not options.prod_mode:
        raise Exception(
            'minify_third_party_libs_only should not be set in non-prod mode.')
    if options.prod_mode:
        minify_third_party_libs(THIRD_PARTY_GENERATED_DEV_DIR)
        if not options.minify_third_party_libs_only:
            hashes = generate_hashes()
            build_using_webpack()
            generate_app_yaml()
            generate_build_directory(hashes)

    save_hashes_to_file(dict())


# The 'no coverage' pragma is used as this line is un-testable. This is because
# it will only be called when build.py is used as a script.
if __name__ == '__main__':  # pragma: no cover
    main()<|MERGE_RESOLUTION|>--- conflicted
+++ resolved
@@ -100,21 +100,10 @@
 
 JS_FILEPATHS_NOT_TO_BUILD = (
     os.path.join(
-<<<<<<< HEAD
-        'extensions', 'interactions', 'LogicProof', 'static', 'js',
-        'generatedDefaultData.js'),
-    os.path.join(
-        'extensions', 'interactions', 'LogicProof', 'static', 'js',
-        'generatedParser.js'),
-    os.path.join(
-        'core', 'templates', 'dev', 'head', 'expressions',
-        'expression-parser.service.js'))
-=======
         'core', 'templates', 'dev', 'head', 'expressions',
         'expression-parser.service.js'),
     os.path.join('extensions', 'ckeditor_plugins', 'pre', 'plugin.js')
 )
->>>>>>> c5f1b57c
 
 # These filepaths shouldn't be renamed (i.e. the filepath shouldn't contain
 # hash).
@@ -229,15 +218,9 @@
     # https://circleci.com/blog/how-to-handle-java-oom-errors/
     # Use relative path to avoid java command line parameter parse error on
     # Windows.
-<<<<<<< HEAD
-    target_path = common.convert_windows_style_path_to_unix_style(
-        os.path.relpath(target_path))
-    source_path = common.convert_windows_style_path_to_unix_style(
-=======
     target_path = common.convert_to_posixpath(
         os.path.relpath(target_path))
     source_path = common.convert_to_posixpath(
->>>>>>> c5f1b57c
         os.path.relpath(source_path))
     cmd = 'java -Xmx24m -jar %s -o %s %s' % (
         YUICOMPRESSOR_DIR, target_path, source_path)
@@ -443,19 +426,11 @@
         # This is because html paths are used by backend and we work with
         # paths without hash part in backend.
         if not filepath.endswith('.html'):
-<<<<<<< HEAD
-            filepath = common.convert_windows_style_path_to_unix_style(filepath)
-            filepath_with_hash = _insert_hash(filepath, file_hash)
-            content = content.replace(
-                '%s%s' % (common.convert_windows_style_path_to_unix_style(
-                    TEMPLATES_DEV_DIR), filepath),
-=======
             filepath_with_hash = convert_filepath_to_hashed_url(
                 filepath, file_hash)
             content = content.replace(
                 '%s%s' % (
                     common.convert_to_posixpath(TEMPLATES_DEV_DIR), filepath),
->>>>>>> c5f1b57c
                 '%s%s' % (
                     TEMPLATES_CORE_DIRNAMES_TO_DIRPATHS['out_dir'],
                     filepath_with_hash))
