--- conflicted
+++ resolved
@@ -366,12 +366,6 @@
 # database by non-admins.
 ENABLE_MAINTENANCE_MODE = False
 
-<<<<<<< HEAD
-# Disables all the new structures' pages, till they are completed.
-ENABLE_NEW_STRUCTURES = True
-
-=======
->>>>>>> 774ec4cd
 # The interactions permissible for a question.
 ALLOWED_QUESTION_INTERACTION_IDS = [
     'TextInput', 'MultipleChoiceInput', 'NumericInput']
